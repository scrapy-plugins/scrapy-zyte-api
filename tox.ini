[tox]
envlist = py39,py310,py311,py312,py313,mypy,linters,twine-check,docs

[testenv]
deps =
    pytest
    pytest-cov
    pytest-twisted
commands =
    py.test \
    --cov-report=term-missing \
    --cov-report=html:coverage-html \
    --cov-report=xml \
    --cov=scrapy_zyte_api \
    --junitxml=test-results/junit.xml \
    --reactor=asyncio \
    {posargs:scrapy_zyte_api tests}

[pinned]
deps =
    {[testenv]deps}
    packaging==20.0
    zyte-api==0.5.1

    # https://stackoverflow.com/a/73046084
    Twisted==21.7.0
    # https://github.com/scrapy/scrapy/issues/5635
    pyopenssl==22.0.0
    # https://github.com/aws/aws-sam-cli/issues/4527#issuecomment-1368871248
    cryptography<39

[pinned-pre-scrapy-2x5]
deps =
    {[pinned]deps}
    parsel==1.7.0


# Earliest supported Scrapy version.
[testenv:pinned-scrapy-2x0]
basepython=python3.9
deps =
    {[pinned-pre-scrapy-2x5]deps}
    scrapy==2.0.1

# Scrapy version introducing Response.ip_address.
[testenv:pinned-scrapy-2x1]
basepython=python3.9
deps =
    {[pinned-pre-scrapy-2x5]deps}
    scrapy==2.1.0

# Latest Scrapy version since 2.0.1 not requiring to install the reactor early.
[testenv:pinned-scrapy-2x3]
basepython=python3.9
deps =
    {[pinned-pre-scrapy-2x5]deps}
    scrapy==2.3.0

# First Scrapy version requiring to install the reactor early.
[testenv:pinned-scrapy-2x4]
basepython=python3.9
deps =
    {[pinned-pre-scrapy-2x5]deps}
    scrapy==2.4.0

# Scrapy version introducing Response.protocol.
[testenv:pinned-scrapy-2x5]
basepython=python3.9
deps =
    {[pinned]deps}
    scrapy==2.5.0

# First Scrapy version since 2.4.0 where installing the reactor earlier is not
# necessary.
[testenv:pinned-scrapy-2x6]
basepython=python3.9
deps =
    {[pinned]deps}
    scrapy==2.6.0

[testenv:provider]
extras = provider

[testenv:pinned-provider]
basepython=python3.9
extras = provider
deps =
    # scrapy-poet >= 0.4.0 depends on scrapy >= 2.6.0
    {[testenv:pinned-scrapy-2x6]deps}
    andi==0.6.0
    scrapy-poet==0.22.3
    web-poet==0.17.0
    zyte-common-items==0.24.0

[testenv:pinned-extra]
basepython=python3.9
deps =
    {[testenv:pinned-scrapy-2x0]deps}
    scrapy-crawlera==1.1.0
    scrapy-zyte-smartproxy==2.0.0

[testenv:extra]
basepython=python3.13
deps =
    {[testenv]deps}
    scrapy-crawlera
    scrapy-zyte-smartproxy

[testenv:mypy]
extras = provider
deps =
<<<<<<< HEAD
    mypy==1.8.0
    types-setuptools
    Scrapy @ git+https://github.com/scrapy/scrapy@master
=======
    mypy==1.11.2
    pytest
>>>>>>> b08c735e

commands = mypy scrapy_zyte_api tests

[testenv:linters]
deps = -rrequirements-dev.txt
commands = pre-commit run --all-files --show-diff-on-failure

[testenv:twine-check]
deps =
    twine==5.1.1
    build==1.2.2
commands =
    python -m build --sdist
    twine check dist/*

[testenv:docs]
changedir = docs
deps =
    -rdocs/requirements.txt
commands =
    sphinx-build -W -b html . {envtmpdir}/html<|MERGE_RESOLUTION|>--- conflicted
+++ resolved
@@ -109,14 +109,9 @@
 [testenv:mypy]
 extras = provider
 deps =
-<<<<<<< HEAD
-    mypy==1.8.0
-    types-setuptools
-    Scrapy @ git+https://github.com/scrapy/scrapy@master
-=======
     mypy==1.11.2
     pytest
->>>>>>> b08c735e
+    Scrapy @ git+https://github.com/scrapy/scrapy@master
 
 commands = mypy scrapy_zyte_api tests
 

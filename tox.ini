--- conflicted
+++ resolved
@@ -90,11 +90,7 @@
     andi==0.6.0
     scrapy-poet==0.22.3
     web-poet==0.17.0
-<<<<<<< HEAD
-    zyte-common-items==0.21.0
-=======
     zyte-common-items==0.23.0
->>>>>>> a2061e85
 
 [testenv:pinned-extra]
 basepython=python3.8

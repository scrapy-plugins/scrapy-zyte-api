import json
import re
from copy import deepcopy
from inspect import isclass
from typing import Any, Dict
from unittest import mock

import pytest
from pytest_twisted import ensureDeferred
<<<<<<< HEAD
from scrapy import Request
from scrapy.core.downloader.handlers.http import (
    HTTP10DownloadHandler,
    HTTPDownloadHandler,
)
=======
from scrapy import Request, Spider
>>>>>>> f6bb1198
from scrapy.exceptions import NotConfigured
from scrapy.settings import Settings
from scrapy.utils.misc import create_instance
from scrapy.utils.test import get_crawler
from zyte_api.aio.client import AsyncClient
from zyte_api.aio.retry import RetryFactory
from zyte_api.constants import API_URL

<<<<<<< HEAD
from scrapy_zyte_api.handler import (
    ScrapyZyteAPIDownloadHandler,
    ScrapyZyteAPIHTTPDownloadHandler,
)

from . import DEFAULT_CLIENT_CONCURRENCY, SETTINGS, SETTINGS_ADDON, UNSET
from . import get_crawler as get_crawler_zyte_api
from . import get_download_handler, make_handler, set_env
=======
from scrapy_zyte_api.handler import ScrapyZyteAPIDownloadHandler
from scrapy_zyte_api.utils import USER_AGENT

from . import DEFAULT_CLIENT_CONCURRENCY, SETTINGS, UNSET, make_handler, set_env
from .mockserver import MockServer
>>>>>>> f6bb1198


@pytest.mark.parametrize(
    "concurrency",
    (
        1,
        DEFAULT_CLIENT_CONCURRENCY,
        DEFAULT_CLIENT_CONCURRENCY + 1,
    ),
)
def test_concurrency_configuration(concurrency):
    settings = {
        **SETTINGS,
        "CONCURRENT_REQUESTS": concurrency,
    }
    crawler = get_crawler(settings_dict=settings)
    handler = ScrapyZyteAPIDownloadHandler(
        settings=crawler.settings,
        crawler=crawler,
    )
    assert handler._client.n_conn == concurrency
    assert handler._session.connector.limit == concurrency


@pytest.mark.parametrize(
    "env_var,setting,expected",
    (
        (
            UNSET,
            UNSET,
            NotConfigured,
        ),
        (
            "",
            UNSET,
            "",
        ),
        (
            "a",
            UNSET,
            "a",
        ),
        (
            UNSET,
            None,
            NotConfigured,
        ),
        (
            "",
            None,
            "",
        ),
        (
            "a",
            None,
            "a",
        ),
        (
            UNSET,
            "",
            NotConfigured,
        ),
        (
            "",
            "",
            "",
        ),
        (
            "a",
            "",
            "a",
        ),
        (
            UNSET,
            "b",
            "b",
        ),
        (
            "",
            "b",
            "b",
        ),
        (
            "a",
            "b",
            "b",
        ),
    ),
)
def test_api_key(env_var, setting, expected):
    env = {}
    if env_var is not UNSET:
        env["ZYTE_API_KEY"] = env_var
    settings = {}
    if setting is not UNSET:
        settings["ZYTE_API_KEY"] = setting
    with set_env(**env):
        crawler = get_crawler(settings_dict=settings)

        def build_hander():
            return create_instance(
                ScrapyZyteAPIDownloadHandler,
                settings=None,
                crawler=crawler,
            )

        if isclass(expected) and issubclass(expected, Exception):
            with pytest.raises(expected):
                handler = build_hander()
        else:
            handler = build_hander()
            assert handler._client.api_key == expected


@pytest.mark.parametrize(
    "setting,expected",
    (
        (
            UNSET,
            API_URL,
        ),
        (
            None,
            API_URL,
        ),
        (
            "",
            API_URL,
        ),
        (
            "a",
            "a",
        ),
        (
            "https://api.example.com",
            "https://api.example.com",
        ),
    ),
)
def test_api_url(setting, expected):
    settings = {"ZYTE_API_KEY": "a"}
    if setting is not UNSET:
        settings["ZYTE_API_URL"] = setting
    crawler = get_crawler(settings_dict=settings)
    handler = create_instance(
        ScrapyZyteAPIDownloadHandler,
        settings=None,
        crawler=crawler,
    )
    assert handler._client.api_url == expected


def test_custom_client():
    client = AsyncClient(api_key="a", api_url="b")
    crawler = get_crawler()
    handler = ScrapyZyteAPIDownloadHandler(crawler.settings, crawler, client)
    assert handler._client == client
    assert handler._client != AsyncClient(api_key="a", api_url="b")


RETRY_POLICY_A = RetryFactory().build()
RETRY_POLICY_B = RetryFactory().build()
assert RETRY_POLICY_A != RETRY_POLICY_B


@ensureDeferred
@pytest.mark.parametrize(
    "settings,meta,expected",
    [
        ({}, {}, None),
        (
            {"ZYTE_API_RETRY_POLICY": "tests.test_handler.RETRY_POLICY_A"},
            {},
            RETRY_POLICY_A,
        ),
        ({}, {"zyte_api_retry_policy": RETRY_POLICY_B}, RETRY_POLICY_B),
        (
            {},
            {"zyte_api_retry_policy": "tests.test_handler.RETRY_POLICY_B"},
            RETRY_POLICY_B,
        ),
        (
            {"ZYTE_API_RETRY_POLICY": "tests.test_handler.RETRY_POLICY_A"},
            {"zyte_api_retry_policy": RETRY_POLICY_B},
            RETRY_POLICY_B,
        ),
        (
            {"ZYTE_API_RETRY_POLICY": "tests.test_handler.RETRY_POLICY_A"},
            {"zyte_api_retry_policy": "tests.test_handler.RETRY_POLICY_B"},
            RETRY_POLICY_B,
        ),
    ],
)
async def test_retry_policy(
    settings: Dict[str, Any],
    meta: Dict[str, Any],
    expected: Any,
):
    meta = {"zyte_api": {"browserHtml": True}, **meta}
    async with make_handler(settings) as handler:
        req = Request("https://example.com", meta=meta)
        unmocked_client = handler._client
        handler._client = mock.AsyncMock(unmocked_client)
        handler._client.request_raw.return_value = {
            "browserHtml": "",
            "url": "",
        }
        await handler.download_request(req, None)

        # What we're interested in is the Request call in the API
        request_call = [
            c for c in handler._client.mock_calls if "request_raw(" in str(c)
        ]

        if not request_call:
            pytest.fail("The client's request_raw() method was not called.")

        actual = request_call[0].kwargs["retrying"]
        assert actual == expected


@ensureDeferred
async def test_stats(mockserver):
    async with make_handler({}, mockserver.urljoin("/")) as handler:
        scrapy_stats = handler._stats
        assert scrapy_stats.get_stats() == {}

        meta = {
            "zyte_api": {"a": "...", "b": {"b0": "..."}, "experimental": {"c0": "..."}}
        }
        request = Request("https://example.com", meta=meta)
        await handler.download_request(request, None)

        assert set(scrapy_stats.get_stats()) == {
            f"scrapy-zyte-api/{stat}"
            for stat in (
                "429",
                "attempts",
                "error_ratio",
                "errors",
                "fatal_errors",
                "mean_connection_seconds",
                "mean_response_seconds",
                "processed",
                "request_args/a",
                "request_args/b",
                "request_args/experimental.c0",
                "request_args/url",
                "status_codes/200",
                "success_ratio",
                "success",
                "throttle_ratio",
            )
        }
        for suffix, value in (
            ("429", 0),
            ("attempts", 1),
            ("error_ratio", 0.0),
            ("errors", 0),
            ("fatal_errors", 0),
            ("processed", 1),
            ("request_args/a", 1),
            ("request_args/b", 1),
            ("request_args/experimental.c0", 1),
            ("request_args/url", 1),
            ("status_codes/200", 1),
            ("success_ratio", 1.0),
            ("success", 1),
            ("throttle_ratio", 0.0),
        ):
            stat = f"scrapy-zyte-api/{suffix}"
            assert scrapy_stats.get_value(stat) == value
        for name in ("connection", "response"):
            stat = f"scrapy-zyte-api/mean_{name}_seconds"
            value = scrapy_stats.get_value(stat)
            assert isinstance(value, float)
            assert value > 0.0


def test_single_client():
    """Make sure that the same Zyte API client is used by both download
    handlers."""
    crawler = get_crawler(settings_dict=SETTINGS)
    handler1 = ScrapyZyteAPIDownloadHandler(
        settings=crawler.settings,
        crawler=crawler,
    )
    handler2 = ScrapyZyteAPIDownloadHandler(
        settings=crawler.settings,
        crawler=crawler,
    )
    assert handler1._client is handler2._client


@ensureDeferred
@pytest.mark.parametrize(
    "settings,enabled",
    [
        ({}, False),
        ({"ZYTE_API_LOG_REQUESTS": False}, False),
        ({"ZYTE_API_LOG_REQUESTS": True}, True),
    ],
)
async def test_log_request_toggle(
    settings: Dict[str, Any],
    enabled: bool,
    mockserver,
):
    async with make_handler(settings, mockserver.urljoin("/")) as handler:
        meta = {"zyte_api": {"foo": "bar"}}
        request = Request("https://example.com", meta=meta)
        with mock.patch("scrapy_zyte_api.handler.logger") as logger:
            await handler.download_request(request, None)
        if enabled:
            logger.debug.assert_called()
        else:
            logger.debug.assert_not_called()


@ensureDeferred
@pytest.mark.parametrize(
    "settings,short_str,long_str,truncated_str",
    [
        ({}, "a" * 64, "a" * 65, "a" * 63 + "..."),
        ({"ZYTE_API_LOG_REQUESTS_TRUNCATE": 0}, "a" * 64, "a" * 65, "a" * 65),
        ({"ZYTE_API_LOG_REQUESTS_TRUNCATE": 1}, "a", "aa", "..."),
        ({"ZYTE_API_LOG_REQUESTS_TRUNCATE": 2}, "aa", "aaa", "a..."),
    ],
)
async def test_log_request_truncate(
    settings: Dict[str, Any],
    short_str: str,
    long_str: str,
    truncated_str: str,
    mockserver,
):
    settings["ZYTE_API_LOG_REQUESTS"] = True
    input_params = {
        "short": short_str,
        "long": long_str,
        "list": [
            short_str,
            long_str,
            {
                "short": short_str,
                "long": long_str,
            },
        ],
        "dict": {
            "short": short_str,
            "long": long_str,
            "list": [
                short_str,
                long_str,
            ],
        },
    }
    expected_logged_params = {
        "short": short_str,
        "long": truncated_str,
        "list": [
            short_str,
            truncated_str,
            {
                "short": short_str,
                "long": truncated_str,
            },
        ],
        "dict": {
            "short": short_str,
            "long": truncated_str,
            "list": [
                short_str,
                truncated_str,
            ],
        },
    }
    expected_api_params = deepcopy(input_params)
    async with make_handler(settings, mockserver.urljoin("/")) as handler:
        meta = {"zyte_api": input_params}
        request = Request("https://example.com", meta=meta)
        unmocked_client = handler._client
        handler._client = mock.AsyncMock(unmocked_client)
        handler._client.request_raw.return_value = {
            "browserHtml": "",
            "url": "",
        }
        with mock.patch("scrapy_zyte_api.handler.logger") as logger:
            await handler.download_request(request, None)

        # Check that the logged params are truncated.
        logged_message = logger.debug.call_args[0][0]
        logged_params_json_match = re.search(r"\{.*", logged_message)
        assert logged_params_json_match is not None
        logged_params_json = logged_params_json_match[0]
        logged_params = json.loads(logged_params_json)
        del logged_params["url"]
        assert logged_params == expected_logged_params

        # Check that the actual params are *not* truncated.
        actual_api_params = handler._client.request_raw.call_args[0][0]
        del actual_api_params["url"]
        assert actual_api_params == expected_api_params


@pytest.mark.parametrize("enabled", [True, False])
def test_log_request_truncate_negative(enabled):
    settings: Dict[str, Any] = {
        **SETTINGS,
        "ZYTE_API_LOG_REQUESTS": enabled,
        "ZYTE_API_LOG_REQUESTS_TRUNCATE": -1,
    }
    crawler = get_crawler(settings_dict=settings)
    with pytest.raises(ValueError):
        create_instance(
            ScrapyZyteAPIDownloadHandler,
            settings=None,
            crawler=crawler,
        )


@pytest.mark.parametrize("enabled", [True, False, None])
def test_trust_env(enabled):
    settings: Dict[str, Any] = {
        **SETTINGS,
    }
    if enabled is not None:
        settings["ZYTE_API_USE_ENV_PROXY"] = enabled
    else:
        enabled = False
    crawler = get_crawler(settings_dict=settings)
    handler = create_instance(
        ScrapyZyteAPIDownloadHandler,
        settings=None,
        crawler=crawler,
    )
    assert handler._session._trust_env == enabled


<<<<<<< HEAD
def test_fallback_setting():
    crawler = get_crawler_zyte_api(settings=SETTINGS)
    handler = get_download_handler(crawler, "https")
    assert isinstance(handler, ScrapyZyteAPIDownloadHandler)
    assert isinstance(handler._fallback_handler, HTTPDownloadHandler)


@ensureDeferred
async def test_addon(mockserver):
    async with make_handler({}, mockserver.urljoin("/"), use_addon=True) as handler:
        request = Request("https://example.com")
        await handler.download_request(request, None)
        assert handler._stats.get_value("scrapy-zyte-api/success") == 1


@ensureDeferred
async def test_addon_disable_transparent(mockserver):
    async with make_handler(
        {"ZYTE_API_TRANSPARENT_MODE": False}, mockserver.urljoin("/"), use_addon=True
    ) as handler:
        request = Request("https://toscrape.com")
        await handler.download_request(request, None)
        assert handler._stats.get_value("scrapy-zyte-api/success") is None

        meta = {"zyte_api": {"foo": "bar"}}
        request = Request("https://toscrape.com", meta=meta)
        await handler.download_request(request, None)
        assert handler._stats.get_value("scrapy-zyte-api/success") == 1


@ensureDeferred
async def test_addon_fallback():
    settings = {
        **SETTINGS_ADDON,
        "DOWNLOAD_HANDLERS": {
            "http": "scrapy.core.downloader.handlers.http.HTTP10DownloadHandler"
        },
    }
    crawler = get_crawler_zyte_api(settings=settings)
    handler = get_download_handler(crawler, "http")
    assert isinstance(handler, ScrapyZyteAPIHTTPDownloadHandler)
    assert isinstance(handler._fallback_handler, HTTP10DownloadHandler)


@ensureDeferred
async def test_addon_fallback_explicit():
    settings = {
        **SETTINGS_ADDON,
        "ZYTE_API_FALLBACK_HTTP_HANDLER": "scrapy.core.downloader.handlers.http.HTTP10DownloadHandler",
    }
    crawler = get_crawler_zyte_api(settings=settings)
    handler = get_download_handler(crawler, "http")
    assert isinstance(handler, ScrapyZyteAPIHTTPDownloadHandler)
    assert isinstance(handler._fallback_handler, HTTP10DownloadHandler)
=======
@pytest.mark.parametrize(
    "user_agent,expected",
    (
        (
            None,
            USER_AGENT,
        ),
        (
            "zyte-crawlers/0.0.1",
            "zyte-crawlers/0.0.1",
        ),
    ),
)
def test_user_agent_for_build_client(user_agent, expected):
    settings = Settings(
        {
            **SETTINGS,
            "_ZYTE_API_USER_AGENT": user_agent,
        }
    )
    client = ScrapyZyteAPIDownloadHandler._build_client(settings)
    assert client.user_agent == expected


@ensureDeferred
async def test_bad_key():
    class TestSpider(Spider):
        name = "test"
        start_urls = ["https://bad-key.example"]

        def parse(self, response):
            pass

    settings = {
        "ZYTE_API_TRANSPARENT_MODE": True,
        **SETTINGS,
    }

    with MockServer() as server:
        settings["ZYTE_API_URL"] = server.urljoin("/")
        crawler = get_crawler(TestSpider, settings_dict=settings)
        await crawler.crawl()

    assert crawler.stats.get_value("finish_reason") == "zyte_api_bad_key"


# NOTE: Under the assumption that a case of bad key will happen since the
# beginning of a crawl, we only test the start_urls scenario, and not also the
# case of follow-up responses suddenly giving such an error.


@ensureDeferred
async def test_suspended_account_start_urls():
    class TestSpider(Spider):
        name = "test"
        start_urls = ["https://suspended-account.example"]

        def parse(self, response):
            pass

    settings = {
        "ZYTE_API_TRANSPARENT_MODE": True,
        **SETTINGS,
    }

    with MockServer() as server:
        settings["ZYTE_API_URL"] = server.urljoin("/")
        crawler = get_crawler(TestSpider, settings_dict=settings)
        await crawler.crawl()

    assert crawler.stats.get_value("finish_reason") == "zyte_api_suspended_account"


@ensureDeferred
async def test_suspended_account_callback():
    class TestSpider(Spider):
        name = "test"
        start_urls = ["https://example.com"]

        def parse(self, response):
            yield response.follow("https://suspended-account.example")

    settings = {
        "ZYTE_API_TRANSPARENT_MODE": True,
        **SETTINGS,
    }

    with MockServer() as server:
        settings["ZYTE_API_URL"] = server.urljoin("/")
        crawler = get_crawler(TestSpider, settings_dict=settings)
        await crawler.crawl()

    assert crawler.stats.get_value("finish_reason") == "zyte_api_suspended_account"
>>>>>>> f6bb1198
<|MERGE_RESOLUTION|>--- conflicted
+++ resolved
@@ -7,15 +7,11 @@
 
 import pytest
 from pytest_twisted import ensureDeferred
-<<<<<<< HEAD
-from scrapy import Request
+from scrapy import Request, Spider
 from scrapy.core.downloader.handlers.http import (
     HTTP10DownloadHandler,
     HTTPDownloadHandler,
 )
-=======
-from scrapy import Request, Spider
->>>>>>> f6bb1198
 from scrapy.exceptions import NotConfigured
 from scrapy.settings import Settings
 from scrapy.utils.misc import create_instance
@@ -24,22 +20,16 @@
 from zyte_api.aio.retry import RetryFactory
 from zyte_api.constants import API_URL
 
-<<<<<<< HEAD
 from scrapy_zyte_api.handler import (
     ScrapyZyteAPIDownloadHandler,
     ScrapyZyteAPIHTTPDownloadHandler,
 )
-
-from . import DEFAULT_CLIENT_CONCURRENCY, SETTINGS, SETTINGS_ADDON, UNSET
+from scrapy_zyte_api.utils import USER_AGENT
+
+from . import DEFAULT_CLIENT_CONCURRENCY, SETTINGS, UNSET
 from . import get_crawler as get_crawler_zyte_api
 from . import get_download_handler, make_handler, set_env
-=======
-from scrapy_zyte_api.handler import ScrapyZyteAPIDownloadHandler
-from scrapy_zyte_api.utils import USER_AGENT
-
-from . import DEFAULT_CLIENT_CONCURRENCY, SETTINGS, UNSET, make_handler, set_env
 from .mockserver import MockServer
->>>>>>> f6bb1198
 
 
 @pytest.mark.parametrize(
@@ -479,62 +469,6 @@
     assert handler._session._trust_env == enabled
 
 
-<<<<<<< HEAD
-def test_fallback_setting():
-    crawler = get_crawler_zyte_api(settings=SETTINGS)
-    handler = get_download_handler(crawler, "https")
-    assert isinstance(handler, ScrapyZyteAPIDownloadHandler)
-    assert isinstance(handler._fallback_handler, HTTPDownloadHandler)
-
-
-@ensureDeferred
-async def test_addon(mockserver):
-    async with make_handler({}, mockserver.urljoin("/"), use_addon=True) as handler:
-        request = Request("https://example.com")
-        await handler.download_request(request, None)
-        assert handler._stats.get_value("scrapy-zyte-api/success") == 1
-
-
-@ensureDeferred
-async def test_addon_disable_transparent(mockserver):
-    async with make_handler(
-        {"ZYTE_API_TRANSPARENT_MODE": False}, mockserver.urljoin("/"), use_addon=True
-    ) as handler:
-        request = Request("https://toscrape.com")
-        await handler.download_request(request, None)
-        assert handler._stats.get_value("scrapy-zyte-api/success") is None
-
-        meta = {"zyte_api": {"foo": "bar"}}
-        request = Request("https://toscrape.com", meta=meta)
-        await handler.download_request(request, None)
-        assert handler._stats.get_value("scrapy-zyte-api/success") == 1
-
-
-@ensureDeferred
-async def test_addon_fallback():
-    settings = {
-        **SETTINGS_ADDON,
-        "DOWNLOAD_HANDLERS": {
-            "http": "scrapy.core.downloader.handlers.http.HTTP10DownloadHandler"
-        },
-    }
-    crawler = get_crawler_zyte_api(settings=settings)
-    handler = get_download_handler(crawler, "http")
-    assert isinstance(handler, ScrapyZyteAPIHTTPDownloadHandler)
-    assert isinstance(handler._fallback_handler, HTTP10DownloadHandler)
-
-
-@ensureDeferred
-async def test_addon_fallback_explicit():
-    settings = {
-        **SETTINGS_ADDON,
-        "ZYTE_API_FALLBACK_HTTP_HANDLER": "scrapy.core.downloader.handlers.http.HTTP10DownloadHandler",
-    }
-    crawler = get_crawler_zyte_api(settings=settings)
-    handler = get_download_handler(crawler, "http")
-    assert isinstance(handler, ScrapyZyteAPIHTTPDownloadHandler)
-    assert isinstance(handler._fallback_handler, HTTP10DownloadHandler)
-=======
 @pytest.mark.parametrize(
     "user_agent,expected",
     (
@@ -628,4 +562,57 @@
         await crawler.crawl()
 
     assert crawler.stats.get_value("finish_reason") == "zyte_api_suspended_account"
->>>>>>> f6bb1198
+
+
+def test_fallback_setting():
+    crawler = get_crawler_zyte_api(settings=SETTINGS)
+    handler = get_download_handler(crawler, "https")
+    assert isinstance(handler, ScrapyZyteAPIDownloadHandler)
+    assert isinstance(handler._fallback_handler, HTTPDownloadHandler)
+
+
+@ensureDeferred
+async def test_addon(mockserver):
+    async with make_handler({}, mockserver.urljoin("/"), use_addon=True) as handler:
+        request = Request("https://example.com")
+        await handler.download_request(request, None)
+        assert handler._stats.get_value("scrapy-zyte-api/success") == 1
+
+
+@ensureDeferred
+async def test_addon_disable_transparent(mockserver):
+    async with make_handler(
+        {"ZYTE_API_TRANSPARENT_MODE": False}, mockserver.urljoin("/"), use_addon=True
+    ) as handler:
+        request = Request("https://toscrape.com")
+        await handler.download_request(request, None)
+        assert handler._stats.get_value("scrapy-zyte-api/success") is None
+
+        meta = {"zyte_api": {"foo": "bar"}}
+        request = Request("https://toscrape.com", meta=meta)
+        await handler.download_request(request, None)
+        assert handler._stats.get_value("scrapy-zyte-api/success") == 1
+
+
+@ensureDeferred
+async def test_addon_fallback():
+    settings = {
+        "DOWNLOAD_HANDLERS": {
+            "http": "scrapy.core.downloader.handlers.http.HTTP10DownloadHandler"
+        },
+    }
+    crawler = get_crawler_zyte_api(settings, use_addon=True)
+    handler = get_download_handler(crawler, "http")
+    assert isinstance(handler, ScrapyZyteAPIHTTPDownloadHandler)
+    assert isinstance(handler._fallback_handler, HTTP10DownloadHandler)
+
+
+@ensureDeferred
+async def test_addon_fallback_explicit():
+    settings = {
+        "ZYTE_API_FALLBACK_HTTP_HANDLER": "scrapy.core.downloader.handlers.http.HTTP10DownloadHandler",
+    }
+    crawler = get_crawler_zyte_api(settings, use_addon=True)
+    handler = get_download_handler(crawler, "http")
+    assert isinstance(handler, ScrapyZyteAPIHTTPDownloadHandler)
+    assert isinstance(handler._fallback_handler, HTTP10DownloadHandler)
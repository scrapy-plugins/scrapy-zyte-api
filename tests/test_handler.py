import json
import re
import sys
from copy import deepcopy
from inspect import isclass
from typing import Any, Dict
from unittest import mock

import pytest
from pytest_twisted import ensureDeferred
from scrapy import Request
from scrapy.core.downloader.handlers.http import (
    HTTP10DownloadHandler,
    HTTPDownloadHandler,
)
from scrapy.exceptions import NotConfigured
from scrapy.utils.misc import create_instance
from scrapy.utils.test import get_crawler
from zyte_api.aio.client import AsyncClient
from zyte_api.aio.retry import RetryFactory
from zyte_api.constants import API_URL

from scrapy_zyte_api.handler import (
    ScrapyZyteAPIDownloadHandler,
    ScrapyZyteAPIHTTPDownloadHandler,
)

from . import DEFAULT_CLIENT_CONCURRENCY, SETTINGS, SETTINGS_ADDON, UNSET
from . import get_crawler as get_crawler_zyte_api
from . import get_download_handler, make_handler, set_env


@pytest.mark.parametrize(
    "concurrency",
    (
        1,
        DEFAULT_CLIENT_CONCURRENCY,
        DEFAULT_CLIENT_CONCURRENCY + 1,
    ),
)
def test_concurrency_configuration(concurrency):
    settings = {
        **SETTINGS,
        "CONCURRENT_REQUESTS": concurrency,
    }
    crawler = get_crawler(settings_dict=settings)
    handler = ScrapyZyteAPIDownloadHandler(
        settings=crawler.settings,
        crawler=crawler,
    )
    assert handler._client.n_conn == concurrency
    assert handler._session.connector.limit == concurrency


@pytest.mark.parametrize(
    "env_var,setting,expected",
    (
        (
            UNSET,
            UNSET,
            NotConfigured,
        ),
        (
            "",
            UNSET,
            "",
        ),
        (
            "a",
            UNSET,
            "a",
        ),
        (
            UNSET,
            None,
            NotConfigured,
        ),
        (
            "",
            None,
            "",
        ),
        (
            "a",
            None,
            "a",
        ),
        (
            UNSET,
            "",
            NotConfigured,
        ),
        (
            "",
            "",
            "",
        ),
        (
            "a",
            "",
            "a",
        ),
        (
            UNSET,
            "b",
            "b",
        ),
        (
            "",
            "b",
            "b",
        ),
        (
            "a",
            "b",
            "b",
        ),
    ),
)
def test_api_key(env_var, setting, expected):
    env = {}
    if env_var is not UNSET:
        env["ZYTE_API_KEY"] = env_var
    settings = {}
    if setting is not UNSET:
        settings["ZYTE_API_KEY"] = setting
    with set_env(**env):
        crawler = get_crawler(settings_dict=settings)

        def build_hander():
            return create_instance(
                ScrapyZyteAPIDownloadHandler,
                settings=None,
                crawler=crawler,
            )

        if isclass(expected) and issubclass(expected, Exception):
            with pytest.raises(expected):
                handler = build_hander()
        else:
            handler = build_hander()
            assert handler._client.api_key == expected


@pytest.mark.parametrize(
    "setting,expected",
    (
        (
            UNSET,
            API_URL,
        ),
        (
            None,
            API_URL,
        ),
        (
            "",
            API_URL,
        ),
        (
            "a",
            "a",
        ),
        (
            "https://api.example.com",
            "https://api.example.com",
        ),
    ),
)
def test_api_url(setting, expected):
    settings = {"ZYTE_API_KEY": "a"}
    if setting is not UNSET:
        settings["ZYTE_API_URL"] = setting
    crawler = get_crawler(settings_dict=settings)
    handler = create_instance(
        ScrapyZyteAPIDownloadHandler,
        settings=None,
        crawler=crawler,
    )
    assert handler._client.api_url == expected


def test_custom_client():
    client = AsyncClient(api_key="a", api_url="b")
    crawler = get_crawler()
    handler = ScrapyZyteAPIDownloadHandler(crawler.settings, crawler, client)
    assert handler._client == client
    assert handler._client != AsyncClient(api_key="a", api_url="b")


RETRY_POLICY_A = RetryFactory().build()
RETRY_POLICY_B = RetryFactory().build()
assert RETRY_POLICY_A != RETRY_POLICY_B


@ensureDeferred
@pytest.mark.skipif(sys.version_info < (3, 8), reason="unittest.mock.AsyncMock")
@pytest.mark.parametrize(
    "settings,meta,expected",
    [
        ({}, {}, None),
        (
            {"ZYTE_API_RETRY_POLICY": "tests.test_handler.RETRY_POLICY_A"},
            {},
            RETRY_POLICY_A,
        ),
        ({}, {"zyte_api_retry_policy": RETRY_POLICY_B}, RETRY_POLICY_B),
        (
            {},
            {"zyte_api_retry_policy": "tests.test_handler.RETRY_POLICY_B"},
            RETRY_POLICY_B,
        ),
        (
            {"ZYTE_API_RETRY_POLICY": "tests.test_handler.RETRY_POLICY_A"},
            {"zyte_api_retry_policy": RETRY_POLICY_B},
            RETRY_POLICY_B,
        ),
        (
            {"ZYTE_API_RETRY_POLICY": "tests.test_handler.RETRY_POLICY_A"},
            {"zyte_api_retry_policy": "tests.test_handler.RETRY_POLICY_B"},
            RETRY_POLICY_B,
        ),
    ],
)
async def test_retry_policy(
    settings: Dict[str, Any],
    meta: Dict[str, Any],
    expected: Any,
):
    meta = {"zyte_api": {"browserHtml": True}, **meta}
    async with make_handler(settings) as handler:
        req = Request("https://example.com", meta=meta)
        unmocked_client = handler._client
        handler._client = mock.AsyncMock(unmocked_client)
        handler._client.request_raw.return_value = {
            "browserHtml": "",
            "url": "",
        }
        await handler.download_request(req, None)

        # What we're interested in is the Request call in the API
        request_call = [
            c for c in handler._client.mock_calls if "request_raw(" in str(c)
        ]

        if not request_call:
            pytest.fail("The client's request_raw() method was not called.")

        actual = request_call[0].kwargs["retrying"]
        assert actual == expected


@ensureDeferred
async def test_stats(mockserver):
    async with make_handler({}, mockserver.urljoin("/")) as handler:
        scrapy_stats = handler._stats
        assert scrapy_stats.get_stats() == {}

        meta = {"zyte_api": {"foo": "bar"}}
        request = Request("https://example.com", meta=meta)
        await handler.download_request(request, None)

        assert set(scrapy_stats.get_stats()) == {
            f"scrapy-zyte-api/{stat}"
            for stat in (
                "429",
                "attempts",
                "error_ratio",
                "errors",
                "fatal_errors",
                "mean_connection_seconds",
                "mean_response_seconds",
                "processed",
                "status_codes/200",
                "success_ratio",
                "success",
                "throttle_ratio",
            )
        }
        for suffix, value in (
            ("429", 0),
            ("attempts", 1),
            ("error_ratio", 0.0),
            ("errors", 0),
            ("fatal_errors", 0),
            ("processed", 1),
            ("status_codes/200", 1),
            ("success_ratio", 1.0),
            ("success", 1),
            ("throttle_ratio", 0.0),
        ):
            stat = f"scrapy-zyte-api/{suffix}"
            assert scrapy_stats.get_value(stat) == value
        for name in ("connection", "response"):
            stat = f"scrapy-zyte-api/mean_{name}_seconds"
            value = scrapy_stats.get_value(stat)
            assert isinstance(value, float)
            assert value > 0.0


def test_single_client():
    """Make sure that the same Zyte API client is used by both download
    handlers."""
    crawler = get_crawler(settings_dict=SETTINGS)
    handler1 = ScrapyZyteAPIDownloadHandler(
        settings=crawler.settings,
        crawler=crawler,
    )
    handler2 = ScrapyZyteAPIDownloadHandler(
        settings=crawler.settings,
        crawler=crawler,
    )
    assert handler1._client is handler2._client


@ensureDeferred
@pytest.mark.parametrize(
    "settings,enabled",
    [
        ({}, False),
        ({"ZYTE_API_LOG_REQUESTS": False}, False),
        ({"ZYTE_API_LOG_REQUESTS": True}, True),
    ],
)
async def test_log_request_toggle(
    settings: Dict[str, Any],
    enabled: bool,
    mockserver,
):
    async with make_handler(settings, mockserver.urljoin("/")) as handler:
        meta = {"zyte_api": {"foo": "bar"}}
        request = Request("https://example.com", meta=meta)
        with mock.patch("scrapy_zyte_api.handler.logger") as logger:
            await handler.download_request(request, None)
        if enabled:
            logger.debug.assert_called()
        else:
            logger.debug.assert_not_called()


@ensureDeferred
@pytest.mark.skipif(sys.version_info < (3, 8), reason="unittest.mock.AsyncMock")
@pytest.mark.parametrize(
    "settings,short_str,long_str,truncated_str",
    [
        ({}, "a" * 64, "a" * 65, "a" * 63 + "…"),
        ({"ZYTE_API_LOG_REQUESTS_TRUNCATE": 0}, "a" * 64, "a" * 65, "a" * 65),
        ({"ZYTE_API_LOG_REQUESTS_TRUNCATE": 1}, "a", "aa", "…"),
        ({"ZYTE_API_LOG_REQUESTS_TRUNCATE": 2}, "aa", "aaa", "a…"),
    ],
)
async def test_log_request_truncate(
    settings: Dict[str, Any],
    short_str: str,
    long_str: str,
    truncated_str: str,
    mockserver,
):
    settings["ZYTE_API_LOG_REQUESTS"] = True
    input_params = {
        "short": short_str,
        "long": long_str,
        "list": [
            short_str,
            long_str,
            {
                "short": short_str,
                "long": long_str,
            },
        ],
        "dict": {
            "short": short_str,
            "long": long_str,
            "list": [
                short_str,
                long_str,
            ],
        },
    }
    expected_logged_params = {
        "short": short_str,
        "long": truncated_str,
        "list": [
            short_str,
            truncated_str,
            {
                "short": short_str,
                "long": truncated_str,
            },
        ],
        "dict": {
            "short": short_str,
            "long": truncated_str,
            "list": [
                short_str,
                truncated_str,
            ],
        },
    }
    expected_api_params = deepcopy(input_params)
    async with make_handler(settings, mockserver.urljoin("/")) as handler:
        meta = {"zyte_api": input_params}
        request = Request("https://example.com", meta=meta)
        unmocked_client = handler._client
        handler._client = mock.AsyncMock(unmocked_client)
        handler._client.request_raw.return_value = {
            "browserHtml": "",
            "url": "",
        }
        with mock.patch("scrapy_zyte_api.handler.logger") as logger:
            await handler.download_request(request, None)

        # Check that the logged params are truncated.
        logged_message = logger.debug.call_args[0][0]
        logged_params_json_match = re.search(r"\{.*", logged_message)
        assert logged_params_json_match is not None
        logged_params_json = logged_params_json_match[0]
        logged_params = json.loads(logged_params_json)
        del logged_params["url"]
        assert logged_params == expected_logged_params

        # Check that the actual params are *not* truncated.
        actual_api_params = handler._client.request_raw.call_args[0][0]
        del actual_api_params["url"]
        assert actual_api_params == expected_api_params


@pytest.mark.parametrize("enabled", [True, False])
def test_log_request_truncate_negative(enabled):
    settings: Dict[str, Any] = {
        **SETTINGS,
        "ZYTE_API_LOG_REQUESTS": enabled,
        "ZYTE_API_LOG_REQUESTS_TRUNCATE": -1,
    }
    crawler = get_crawler(settings_dict=settings)
    with pytest.raises(ValueError):
        create_instance(
            ScrapyZyteAPIDownloadHandler,
            settings=None,
            crawler=crawler,
        )


<<<<<<< HEAD
def test_fallback_setting():
    crawler = get_crawler_zyte_api(settings=SETTINGS)
    handler = get_download_handler(crawler, "https")
    assert isinstance(handler, ScrapyZyteAPIDownloadHandler)
    assert isinstance(handler._fallback_handler, HTTPDownloadHandler)


@ensureDeferred
async def test_addon(mockserver):
    async with make_handler({}, mockserver.urljoin("/"), use_addon=True) as handler:
        request = Request("https://example.com")
        await handler.download_request(request, None)
        assert handler._stats.get_value("scrapy-zyte-api/success") == 1


@ensureDeferred
async def test_addon_disable_transparent(mockserver):
    async with make_handler(
        {"ZYTE_API_TRANSPARENT_MODE": False}, mockserver.urljoin("/"), use_addon=True
    ) as handler:
        request = Request("https://toscrape.com")
        await handler.download_request(request, None)
        assert handler._stats.get_value("scrapy-zyte-api/success") is None

        meta = {"zyte_api": {"foo": "bar"}}
        request = Request("https://toscrape.com", meta=meta)
        await handler.download_request(request, None)
        assert handler._stats.get_value("scrapy-zyte-api/success") == 1


@ensureDeferred
async def test_addon_fallback():
    settings = {
        **SETTINGS_ADDON,
        "DOWNLOAD_HANDLERS": {
            "http": "scrapy.core.downloader.handlers.http.HTTP10DownloadHandler"
        },
    }
    crawler = get_crawler_zyte_api(settings=settings)
    handler = get_download_handler(crawler, "http")
    assert isinstance(handler, ScrapyZyteAPIHTTPDownloadHandler)
    assert isinstance(handler._fallback_handler, HTTP10DownloadHandler)
=======
@pytest.mark.parametrize("enabled", [True, False, None])
def test_trust_env(enabled):
    settings: Dict[str, Any] = {
        **SETTINGS,
    }
    if enabled is not None:
        settings["ZYTE_API_USE_ENV_PROXY"] = enabled
    else:
        enabled = False
    crawler = get_crawler(settings_dict=settings)
    handler = create_instance(
        ScrapyZyteAPIDownloadHandler,
        settings=None,
        crawler=crawler,
    )
    assert handler._session._trust_env == enabled
>>>>>>> 23762b63
<|MERGE_RESOLUTION|>--- conflicted
+++ resolved
@@ -441,50 +441,6 @@
         )
 
 
-<<<<<<< HEAD
-def test_fallback_setting():
-    crawler = get_crawler_zyte_api(settings=SETTINGS)
-    handler = get_download_handler(crawler, "https")
-    assert isinstance(handler, ScrapyZyteAPIDownloadHandler)
-    assert isinstance(handler._fallback_handler, HTTPDownloadHandler)
-
-
-@ensureDeferred
-async def test_addon(mockserver):
-    async with make_handler({}, mockserver.urljoin("/"), use_addon=True) as handler:
-        request = Request("https://example.com")
-        await handler.download_request(request, None)
-        assert handler._stats.get_value("scrapy-zyte-api/success") == 1
-
-
-@ensureDeferred
-async def test_addon_disable_transparent(mockserver):
-    async with make_handler(
-        {"ZYTE_API_TRANSPARENT_MODE": False}, mockserver.urljoin("/"), use_addon=True
-    ) as handler:
-        request = Request("https://toscrape.com")
-        await handler.download_request(request, None)
-        assert handler._stats.get_value("scrapy-zyte-api/success") is None
-
-        meta = {"zyte_api": {"foo": "bar"}}
-        request = Request("https://toscrape.com", meta=meta)
-        await handler.download_request(request, None)
-        assert handler._stats.get_value("scrapy-zyte-api/success") == 1
-
-
-@ensureDeferred
-async def test_addon_fallback():
-    settings = {
-        **SETTINGS_ADDON,
-        "DOWNLOAD_HANDLERS": {
-            "http": "scrapy.core.downloader.handlers.http.HTTP10DownloadHandler"
-        },
-    }
-    crawler = get_crawler_zyte_api(settings=settings)
-    handler = get_download_handler(crawler, "http")
-    assert isinstance(handler, ScrapyZyteAPIHTTPDownloadHandler)
-    assert isinstance(handler._fallback_handler, HTTP10DownloadHandler)
-=======
 @pytest.mark.parametrize("enabled", [True, False, None])
 def test_trust_env(enabled):
     settings: Dict[str, Any] = {
@@ -501,4 +457,47 @@
         crawler=crawler,
     )
     assert handler._session._trust_env == enabled
->>>>>>> 23762b63
+
+
+def test_fallback_setting():
+    crawler = get_crawler_zyte_api(settings=SETTINGS)
+    handler = get_download_handler(crawler, "https")
+    assert isinstance(handler, ScrapyZyteAPIDownloadHandler)
+    assert isinstance(handler._fallback_handler, HTTPDownloadHandler)
+
+
+@ensureDeferred
+async def test_addon(mockserver):
+    async with make_handler({}, mockserver.urljoin("/"), use_addon=True) as handler:
+        request = Request("https://example.com")
+        await handler.download_request(request, None)
+        assert handler._stats.get_value("scrapy-zyte-api/success") == 1
+
+
+@ensureDeferred
+async def test_addon_disable_transparent(mockserver):
+    async with make_handler(
+        {"ZYTE_API_TRANSPARENT_MODE": False}, mockserver.urljoin("/"), use_addon=True
+    ) as handler:
+        request = Request("https://toscrape.com")
+        await handler.download_request(request, None)
+        assert handler._stats.get_value("scrapy-zyte-api/success") is None
+
+        meta = {"zyte_api": {"foo": "bar"}}
+        request = Request("https://toscrape.com", meta=meta)
+        await handler.download_request(request, None)
+        assert handler._stats.get_value("scrapy-zyte-api/success") == 1
+
+
+@ensureDeferred
+async def test_addon_fallback():
+    settings = {
+        **SETTINGS_ADDON,
+        "DOWNLOAD_HANDLERS": {
+            "http": "scrapy.core.downloader.handlers.http.HTTP10DownloadHandler"
+        },
+    }
+    crawler = get_crawler_zyte_api(settings=settings)
+    handler = get_download_handler(crawler, "http")
+    assert isinstance(handler, ScrapyZyteAPIHTTPDownloadHandler)
+    assert isinstance(handler._fallback_handler, HTTP10DownloadHandler)
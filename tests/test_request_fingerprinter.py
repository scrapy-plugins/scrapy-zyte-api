--- conflicted
+++ resolved
@@ -10,16 +10,12 @@
 
 from scrapy_zyte_api import ScrapyZyteAPIRequestFingerprinter
 
-<<<<<<< HEAD
-from . import SETTINGS, SETTINGS_T, get_crawler
-=======
 from . import get_crawler
 
 try:
     import scrapy_poet
 except ImportError:
     scrapy_poet = None
->>>>>>> 4adedc8e
 
 
 def test_cache():
@@ -238,12 +234,7 @@
     parameters, that the fingerprint is the same if the parameters actually
     sent to Zyte API are the same."""
 
-<<<<<<< HEAD
-    settings: SETTINGS_T = {
-        **SETTINGS,
-=======
-    settings: Dict[str, Any] = {
->>>>>>> 4adedc8e
+    settings = {
         "ZYTE_API_TRANSPARENT_MODE": True,
     }
     crawler = get_crawler(settings)

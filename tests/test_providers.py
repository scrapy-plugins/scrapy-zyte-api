import sys

import pytest

pytest.importorskip("scrapy_poet")

import asyncio

import attrs
from pytest_twisted import ensureDeferred
from scrapy import Request, Spider
from scrapy_poet import DummyResponse
from scrapy_poet.injection import Injector
from scrapy_poet.utils.testing import HtmlResource, crawl_single_item
from scrapy_poet.utils.testing import create_scrapy_settings as _create_scrapy_settings
from twisted.internet import defer, reactor
from twisted.web.client import Agent, readBody
from web_poet import (
    AnyResponse,
    BrowserHtml,
    BrowserResponse,
    HttpResponse,
    ItemPage,
    field,
    handle_urls,
)
from zyte_common_items import BasePage, Product

<<<<<<< HEAD
from scrapy_zyte_api._annotations import ExtractFrom
from scrapy_zyte_api.handler import ScrapyZyteAPIDownloadHandler
=======
from scrapy_zyte_api._annotations import ExtractFrom, Geolocation
>>>>>>> 4adedc8e
from scrapy_zyte_api.providers import ZyteApiProvider

from . import SETTINGS, get_crawler
from .mockserver import get_ephemeral_port


def create_scrapy_settings():
    settings = _create_scrapy_settings()
    for setting, value in SETTINGS.items():
        if setting.endswith("_MIDDLEWARES") and settings[setting]:
            settings[setting].update(value)
        else:
            settings[setting] = value
    return settings


@attrs.define
class ProductPage(BasePage):
    html: BrowserHtml
    response: BrowserResponse
    product: Product


class ZyteAPISpider(Spider):
    url: str

    def start_requests(self):
        yield Request(self.url, callback=self.parse_)

    def parse_(self, response: DummyResponse, page: ProductPage):
        yield {
            "html": page.html,
            "response_html": page.response.html,
            "product": page.product,
        }


@ensureDeferred
async def test_provider(mockserver):
    settings = create_scrapy_settings()
    settings["ZYTE_API_URL"] = mockserver.urljoin("/")
    settings["SCRAPY_POET_PROVIDERS"] = {ZyteApiProvider: 0}
    item, url, _ = await crawl_single_item(ZyteAPISpider, HtmlResource, settings)
    assert item["html"] == "<html><body>Hello<h1>World!</h1></body></html>"
    assert item["response_html"] == "<html><body>Hello<h1>World!</h1></body></html>"
    assert item["product"] == Product.from_dict(
        dict(
            url=url,
            name="Product name",
            price="10",
            currency="USD",
        )
    )


@attrs.define
class MyItem:
    url: str


@attrs.define
class MyPage(ItemPage[MyItem]):
    response: BrowserResponse

    @field
    def url(self) -> str:
        return str(self.response.url)


@ensureDeferred
async def test_itemprovider_requests_direct_dependencies(fresh_mockserver):
    class ItemDepSpider(ZyteAPISpider):
        def parse_(  # type: ignore[override]
            self,
            response: DummyResponse,
            browser_response: BrowserResponse,
            product: Product,
        ):
            yield {
                "product": product,
                "browser_response": browser_response,
            }

    port = get_ephemeral_port()
    handle_urls(f"{fresh_mockserver.host}:{port}")(MyPage)

    settings = create_scrapy_settings()
    settings["ZYTE_API_URL"] = fresh_mockserver.urljoin("/")
    settings["SCRAPY_POET_PROVIDERS"] = {ZyteApiProvider: 1100}
    item, url, _ = await crawl_single_item(
        ItemDepSpider, HtmlResource, settings, port=port
    )
    count_resp = await Agent(reactor).request(
        b"GET", fresh_mockserver.urljoin("/count").encode()
    )
    call_count = int((await readBody(count_resp)).decode())
    assert call_count == 1
    assert "browser_response" in item
    assert "product" in item


@ensureDeferred
async def test_itemprovider_requests_indirect_dependencies(fresh_mockserver):
    class ItemDepSpider(ZyteAPISpider):
        def parse_(self, response: DummyResponse, product: Product, my_item: MyItem):  # type: ignore[override]
            yield {
                "product": product,
                "my_item": my_item,
            }

    port = get_ephemeral_port()
    handle_urls(f"{fresh_mockserver.host}:{port}")(MyPage)

    settings = create_scrapy_settings()
    settings["ZYTE_API_URL"] = fresh_mockserver.urljoin("/")
    settings["SCRAPY_POET_PROVIDERS"] = {ZyteApiProvider: 1100}
    item, url, _ = await crawl_single_item(
        ItemDepSpider, HtmlResource, settings, port=port
    )
    count_resp = await Agent(reactor).request(
        b"GET", fresh_mockserver.urljoin("/count").encode()
    )
    call_count = int((await readBody(count_resp)).decode())
    assert call_count == 1
    assert "my_item" in item
    assert "product" in item


@ensureDeferred
async def test_itemprovider_requests_indirect_dependencies_workaround(fresh_mockserver):
    class ItemDepSpider(ZyteAPISpider):
        def parse_(self, response: DummyResponse, product: Product, browser_response: BrowserResponse, my_item: MyItem):  # type: ignore[override]
            yield {
                "product": product,
                "my_item": my_item,
                "browser_response": browser_response,
            }

    port = get_ephemeral_port()
    handle_urls(f"{fresh_mockserver.host}:{port}")(MyPage)

    settings = create_scrapy_settings()
    settings["ZYTE_API_URL"] = fresh_mockserver.urljoin("/")
    settings["SCRAPY_POET_PROVIDERS"] = {ZyteApiProvider: 1}
    item, url, _ = await crawl_single_item(
        ItemDepSpider, HtmlResource, settings, port=port
    )
    count_resp = await Agent(reactor).request(
        b"GET", fresh_mockserver.urljoin("/count").encode()
    )
    call_count = int((await readBody(count_resp)).decode())
    assert call_count == 1
    assert "my_item" in item
    assert "product" in item
    assert "browser_response" in item


@ensureDeferred
async def test_provider_params(mockserver):
    settings = create_scrapy_settings()
    settings["ZYTE_API_URL"] = mockserver.urljoin("/")
    settings["SCRAPY_POET_PROVIDERS"] = {ZyteApiProvider: 0}
    settings["ZYTE_API_PROVIDER_PARAMS"] = {"geolocation": "IE"}
    _, _, crawler = await crawl_single_item(ZyteAPISpider, HtmlResource, settings)
    assert crawler.stats.get_value("scrapy-zyte-api/request_args/browserHtml") == 1
    assert crawler.stats.get_value("scrapy-zyte-api/request_args/geolocation") == 1


@ensureDeferred
async def test_provider_params_remove_unused_options(mockserver):
    settings = create_scrapy_settings()
    settings["ZYTE_API_URL"] = mockserver.urljoin("/")
    settings["SCRAPY_POET_PROVIDERS"] = {ZyteApiProvider: 0}
    settings["ZYTE_API_PROVIDER_PARAMS"] = {
        "productOptions": {"extractFrom": "httpResponseBody"},
        "productNavigationOptions": {"extractFrom": "httpResponseBody"},
    }
    _, _, crawler = await crawl_single_item(ZyteAPISpider, Product, settings)
    assert crawler.stats.get_value("scrapy-zyte-api/request_args/product") == 1
    assert crawler.stats.get_value("scrapy-zyte-api/request_args/productOptions") == 1
    assert (
        crawler.stats.get_value("scrapy-zyte-api/request_args/productNavigationOptions")
        is None
    )


@pytest.mark.skipif(
    sys.version_info < (3, 9), reason="No Annotated support in Python < 3.9"
)
@ensureDeferred
async def test_provider_extractfrom(mockserver):
    from typing import Annotated

    @attrs.define
    class AnnotatedProductPage(BasePage):
        product: Annotated[Product, ExtractFrom.httpResponseBody]
        product2: Annotated[Product, ExtractFrom.httpResponseBody]

    class AnnotatedZyteAPISpider(ZyteAPISpider):
        def parse_(self, response: DummyResponse, page: AnnotatedProductPage):  # type: ignore[override]
            yield {
                "product": page.product,
                "product2": page.product,
            }

    settings = create_scrapy_settings()
    settings["ZYTE_API_URL"] = mockserver.urljoin("/")
    settings["SCRAPY_POET_PROVIDERS"] = {ZyteApiProvider: 0}

    item, url, _ = await crawl_single_item(
        AnnotatedZyteAPISpider, HtmlResource, settings
    )
    assert item["product"] == Product.from_dict(
        dict(
            url=url,
            name="Product name (from httpResponseBody)",
            price="10",
            currency="USD",
        )
    )


@pytest.mark.skipif(
    sys.version_info < (3, 9), reason="No Annotated support in Python < 3.9"
)
@ensureDeferred
async def test_provider_extractfrom_double(mockserver, caplog):
    from typing import Annotated

    @attrs.define
    class AnnotatedProductPage(BasePage):
        product: Annotated[Product, ExtractFrom.httpResponseBody]
        product2: Annotated[Product, ExtractFrom.browserHtml]

    class AnnotatedZyteAPISpider(ZyteAPISpider):
        def parse_(self, response: DummyResponse, page: AnnotatedProductPage):  # type: ignore[override]
            yield {
                "product": page.product,
            }

    settings = create_scrapy_settings()
    settings["ZYTE_API_URL"] = mockserver.urljoin("/")
    settings["SCRAPY_POET_PROVIDERS"] = {ZyteApiProvider: 0}

    item, _, _ = await crawl_single_item(AnnotatedZyteAPISpider, HtmlResource, settings)
    assert item is None
    assert "Multiple different extractFrom specified for product" in caplog.text


<<<<<<< HEAD
@defer.inlineCallbacks
def run_provider(server, to_provide, settings_dict=None, request_meta=None):
    class AnyResponseSpider(Spider):
        name = "any_response"

    request = Request(server.urljoin("/some-page"), meta=request_meta)
    settings = create_scrapy_settings()
    settings["ZYTE_API_URL"] = server.urljoin("/")
    if settings_dict:
        settings.update(settings_dict)
    crawler = get_crawler(settings, AnyResponseSpider)
    yield from crawler.engine.open_spider(crawler.spider)
    injector = Injector(crawler)
    provider = ZyteApiProvider(injector)

    coro = provider(to_provide, request, crawler)
    results = yield defer.Deferred.fromFuture(asyncio.ensure_future(coro))

    return results


@defer.inlineCallbacks
def test_provider_any_response(mockserver):
    # Use only one instance of the mockserver for faster tests.
    def provide(*args, **kwargs):
        return run_provider(mockserver, *args, **kwargs)

    results = yield provide(set())
    assert results == []

    # AnyResponse would use HttpResponse by default, if neither BrowserResponse
    # nor HttpResponse is available.
    results = yield provide(
        {
            AnyResponse,
        }
    )
    assert len(results) == 1
    assert type(results[0]) == AnyResponse
    assert type(results[0].response) == HttpResponse

    # Same case as above, HttpResopnse is used by default
    results = yield provide({AnyResponse, Product})
    assert len(results) == 2
    assert type(results[0]) == AnyResponse
    assert type(results[1]) == Product

    # AnyResponse should re-use BrowserResponse if available.
    results = yield provide({AnyResponse, BrowserResponse})
    assert len(results) == 2
    assert type(results[0]) == BrowserResponse
    assert type(results[1]) == AnyResponse
    assert id(results[0]) == id(results[1].response)

    # AnyResponse should re-use BrowserHtml if available.
    results = yield provide({AnyResponse, BrowserHtml})
    assert len(results) == 2
    assert type(results[0]) == BrowserHtml
    assert type(results[1]) == AnyResponse
    # diff instance due to casting
    assert results[0] == results[1].response.html  # type: ignore[union-attr]

    results = yield provide({AnyResponse, BrowserResponse, BrowserHtml})
    assert len(results) == 3
    assert type(results[0]) == BrowserHtml
    assert type(results[1]) == BrowserResponse
    assert type(results[2]) == AnyResponse
    assert results[0] == results[1].html
    assert results[0] == results[2].response.html  # type: ignore[union-attr]

    # NOTES: This is hard to test in this setup and would result in being empty.
    # This will be tested in a spider-setup instead so that HttpResponseProvider
    # can participate.
    # results = yield provide({AnyResponse, HttpResponse})
    # assert results == []

    # For the following cases, extraction source isn't available in `to_provided`
    # but are in the `*.extractFrom` parameter.

    settings_dict = {
        "ZYTE_API_PROVIDER_PARAMS": {"productOptions": {"extractFrom": "browserHtml"}}
    }

    results = yield provide({AnyResponse, Product}, settings_dict)
    assert len(results) == 2
    assert type(results[0]) == AnyResponse
    assert type(results[0].response) == BrowserResponse
    assert type(results[1]) == Product

    results = yield provide({AnyResponse, BrowserHtml, Product}, settings_dict)
    assert len(results) == 3
    assert type(results[0]) == BrowserHtml
    assert type(results[1]) == AnyResponse
    assert type(results[1].response) == BrowserResponse
    assert type(results[2]) == Product
    assert results[0] == results[1].response.html  # diff instance due to casting

    settings_dict = {
        "ZYTE_API_PROVIDER_PARAMS": {
            "productOptions": {"extractFrom": "httpResponseBody"}
        }
    }
    request_meta = {"zyte_api": {"httpResponseBody": True, "httpResponseHeaders": True}}

    results = yield provide({AnyResponse, Product}, settings_dict, request_meta)
    assert len(results) == 2
    assert type(results[0]) == AnyResponse
    assert type(results[0].response) == HttpResponse
    assert type(results[1]) == Product


class RecordingHandler(ScrapyZyteAPIDownloadHandler):
    """Subclasses the original handler in order to record the Zyte API parameters
    used for each downloading request.
    """

    def __init__(self, *args, **kwargs):
        super().__init__(*args, **kwargs)
        self.params = []

    def _log_request(self, params):
        self.params.append(params)


def provider_settings(server):
    settings = create_scrapy_settings()
    settings["ZYTE_API_URL"] = server.urljoin("/")
    settings["ZYTE_API_TRANSPARENT_MODE"] = True
    settings["SCRAPY_POET_PROVIDERS"] = {ZyteApiProvider: 1100}
    settings["DOWNLOAD_HANDLERS"]["http"] = RecordingHandler
    return settings


CUSTOM_HTTP_REQUEST_HEADERS = [
    {
        "name": "Accept",
        "value": "text/html,application/xhtml+xml,application/xml;q=0.9,*/*;q=0.8",
    },
    {"name": "Accept-Language", "value": "en"},
    {"name": "Accept-Encoding", "value": "gzip, deflate, br"},
]


@ensureDeferred
async def test_provider_any_response_only(mockserver):
    @attrs.define
    class SomePage(BasePage):
        response: AnyResponse

    class ZyteAPISpider(Spider):
        def start_requests(self):
            yield Request(self.url, callback=self.parse_)

        def parse_(self, response: DummyResponse, page: SomePage):
            yield {"page": page}

    settings = provider_settings(mockserver)
    item, url, crawler = await crawl_single_item(ZyteAPISpider, HtmlResource, settings)
    params = crawler.engine.downloader.handlers._handlers["http"].params

    assert len(params) == 1
    assert params[0] == {
        "url": url,
        "httpResponseBody": True,
        "httpResponseHeaders": True,
    }
    assert type(item["page"].response) == AnyResponse
    assert type(item["page"].response.response) == HttpResponse


@ensureDeferred
async def test_provider_any_response_product(mockserver):
    @attrs.define
    class SomePage(BasePage):
        response: AnyResponse
        product: Product

    class ZyteAPISpider(Spider):
        def start_requests(self):
            yield Request(self.url, callback=self.parse_)

        def parse_(self, response: DummyResponse, page: SomePage):
            yield {"page": page}

    settings = provider_settings(mockserver)
    item, url, crawler = await crawl_single_item(ZyteAPISpider, HtmlResource, settings)
    params = crawler.engine.downloader.handlers._handlers["http"].params

    assert len(params) == 1
    assert params[0] == {
        "url": url,
        "product": True,
        "productOptions": {"extractFrom": "httpResponseBody"},
        "httpResponseBody": True,
        "httpResponseHeaders": True,
    }
    assert type(item["page"].response) == AnyResponse
    assert type(item["page"].response.response) == HttpResponse
    assert type(item["page"].product) == Product


@ensureDeferred
async def test_provider_any_response_product_extract_from_browser_html(mockserver):
    @attrs.define
    class SomePage(BasePage):
        response: AnyResponse
        product: Product

    class ZyteAPISpider(Spider):
        def start_requests(self):
            yield Request(self.url, callback=self.parse_)

        def parse_(self, response: DummyResponse, page: SomePage):
            yield {"page": page}

    product_options = {"extractFrom": "browserHtml"}
    settings = provider_settings(mockserver)
    settings["ZYTE_API_PROVIDER_PARAMS"] = {"productOptions": product_options}
    item, url, crawler = await crawl_single_item(ZyteAPISpider, HtmlResource, settings)
    params = crawler.engine.downloader.handlers._handlers["http"].params

    assert len(params) == 1
    assert params[0] == {
        "url": url,
        "product": True,
        "browserHtml": True,
        "productOptions": product_options,
    }

    assert type(item["page"].response) == AnyResponse
    assert type(item["page"].response.response) == BrowserResponse
    assert type(item["page"].product) == Product


@ensureDeferred
async def test_provider_any_response_product_item_extract_from_browser_html(mockserver):
    @attrs.define
    class SomePage(ItemPage[Product]):
        response: AnyResponse

    class ZyteAPISpider(Spider):
        def start_requests(self):
            yield Request(self.url, callback=self.parse_)

        def parse_(self, response: DummyResponse, page: SomePage, product: Product):
            yield {"page": page, "product": product}

    product_options = {"extractFrom": "browserHtml"}
    settings = provider_settings(mockserver)
    settings["ZYTE_API_PROVIDER_PARAMS"] = {"productOptions": product_options}
    item, url, crawler = await crawl_single_item(ZyteAPISpider, HtmlResource, settings)
    params = crawler.engine.downloader.handlers._handlers["http"].params

    assert len(params) == 1
    assert params[0] == {
        "url": url,
        "product": True,
        "browserHtml": True,
        "productOptions": product_options,
    }

    assert type(item["page"].response) == AnyResponse
    assert type(item["page"].response.response) == BrowserResponse
    assert type(item["product"]) == Product


@ensureDeferred
async def test_provider_any_response_product_extract_from_browser_html_2(mockserver):
    @attrs.define
    class SomePage(BasePage):
        response: AnyResponse
        browser_response: BrowserResponse
        product: Product

    class ZyteAPISpider(Spider):
        def start_requests(self):
            yield Request(self.url, callback=self.parse_)

        def parse_(self, response: DummyResponse, page: SomePage):
            yield {"page": page}

    product_options = {"extractFrom": "browserHtml"}
    settings = provider_settings(mockserver)
    settings["ZYTE_API_PROVIDER_PARAMS"] = {"productOptions": product_options}
    item, url, crawler = await crawl_single_item(ZyteAPISpider, HtmlResource, settings)
    params = crawler.engine.downloader.handlers._handlers["http"].params

    assert len(params) == 1
    assert params[0] == {
        "url": url,
        "product": True,
        "browserHtml": True,
        "productOptions": product_options,
    }

    assert type(item["page"].response) == AnyResponse
    assert type(item["page"].response.response) == BrowserResponse
    assert type(item["page"].browser_response) == BrowserResponse
    assert type(item["page"].product) == Product

    assert id(item["page"].browser_response) == id(item["page"].response.response)


@ensureDeferred
async def test_provider_any_response_product_extract_from_http_response(mockserver):
    @attrs.define
    class SomePage(BasePage):
        response: AnyResponse
        product: Product

    class ZyteAPISpider(Spider):
        def start_requests(self):
            yield Request(self.url, callback=self.parse_)

        def parse_(self, response: DummyResponse, page: SomePage):
            yield {"page": page}

    product_options = {"extractFrom": "httpResponseBody"}
    settings = provider_settings(mockserver)
    settings["ZYTE_API_PROVIDER_PARAMS"] = {"productOptions": product_options}
    item, url, crawler = await crawl_single_item(ZyteAPISpider, HtmlResource, settings)
    params = crawler.engine.downloader.handlers._handlers["http"].params

    assert len(params) == 1
    assert params[0] == {
        "url": url,
        "product": True,
        "httpResponseBody": True,
        "productOptions": product_options,
        "httpResponseHeaders": True,
    }

    assert type(item["page"].response) == AnyResponse
    assert type(item["page"].response.response) == HttpResponse
    assert type(item["page"].product) == Product


@ensureDeferred
async def test_provider_any_response_product_options_empty(mockserver):
    @attrs.define
    class SomePage(BasePage):
        response: AnyResponse
        product: Product

    class ZyteAPISpider(Spider):
        def start_requests(self):
            yield Request(self.url, callback=self.parse_)

        def parse_(self, response: DummyResponse, page: SomePage):
            yield {"page": page}

    settings = provider_settings(mockserver)
    settings["ZYTE_API_PROVIDER_PARAMS"] = {"productOptions": {}}
    item, url, crawler = await crawl_single_item(ZyteAPISpider, HtmlResource, settings)
    params = crawler.engine.downloader.handlers._handlers["http"].params

    assert len(params) == 1
    assert params[0] == {
        "url": url,
        "product": True,
        "httpResponseBody": True,
        "productOptions": {"extractFrom": "httpResponseBody"},
        "httpResponseHeaders": True,
    }

    assert type(item["page"].response) == AnyResponse
    assert type(item["page"].response.response) == HttpResponse
    assert type(item["page"].product) == Product


# The issue here is that HttpResponseProvider runs earlier than ScrapyZyteAPI.
# HttpResponseProvider doesn't know that it should not run since ScrapyZyteAPI
# could provide HttpResponse in anycase.
@pytest.mark.xfail(reason="Not supported yet", raises=AssertionError, strict=True)
@ensureDeferred
async def test_provider_any_response_product_extract_from_http_response_2(mockserver):
    @attrs.define
    class SomePage(BasePage):
        response: AnyResponse
        http_response: HttpResponse
        product: Product

    class ZyteAPISpider(Spider):
        def start_requests(self):
            yield Request(self.url, callback=self.parse_)

        def parse_(self, response: DummyResponse, page: SomePage):
            yield {"page": page}

    product_options = {"extractFrom": "httpResponseBody"}
    settings = provider_settings(mockserver)
    settings["ZYTE_API_PROVIDER_PARAMS"] = {"productOptions": product_options}
    item, url, crawler = await crawl_single_item(ZyteAPISpider, HtmlResource, settings)
    params = crawler.engine.downloader.handlers._handlers["http"].params

    assert len(params) == 1
    assert params[0] == {
        "url": url,
        "product": True,
        "httpResponseBody": True,
        "httpResponseHeaders": True,
        "productOptions": product_options,
    }

    assert type(item["page"].response) == AnyResponse
    assert type(item["page"].response.response) == HttpResponse
    assert type(item["page"].product) == Product
    assert type(item["page"].http_response) == HttpResponse


@ensureDeferred
async def test_provider_any_response_browser_html(mockserver):
    @attrs.define
    class SomePage(BasePage):
        response: AnyResponse
        html: BrowserHtml

    class ZyteAPISpider(Spider):
        def start_requests(self):
            yield Request(self.url, callback=self.parse_)

        def parse_(self, response: DummyResponse, page: SomePage):
            yield {"page": page}

    settings = provider_settings(mockserver)
    item, url, crawler = await crawl_single_item(ZyteAPISpider, HtmlResource, settings)
    params = crawler.engine.downloader.handlers._handlers["http"].params

    assert len(params) == 1
    assert params[0] == {"url": url, "browserHtml": True}

    assert type(item["page"].response) == AnyResponse
    assert type(item["page"].response.response) == BrowserResponse
    assert type(item["page"].html) == BrowserHtml


@ensureDeferred
async def test_provider_any_response_browser_response(mockserver):
    @attrs.define
    class SomePage(BasePage):
        response: AnyResponse
        browser_response: BrowserResponse

    class ZyteAPISpider(Spider):
        def start_requests(self):
            yield Request(self.url, callback=self.parse_)

        def parse_(self, response: DummyResponse, page: SomePage):
            yield {"page": page}

    settings = provider_settings(mockserver)
    item, url, crawler = await crawl_single_item(ZyteAPISpider, HtmlResource, settings)
    params = crawler.engine.downloader.handlers._handlers["http"].params

    assert len(params) == 1
    assert params[0] == {"url": url, "browserHtml": True}

    assert type(item["page"].response) == AnyResponse
    assert type(item["page"].response.response) == BrowserResponse
    assert type(item["page"].browser_response) == BrowserResponse


@ensureDeferred
async def test_provider_any_response_browser_html_response(mockserver):
    @attrs.define
    class SomePage(BasePage):
        response: AnyResponse
        browser_response: BrowserResponse
        html: BrowserHtml

    class ZyteAPISpider(Spider):
        def start_requests(self):
            yield Request(self.url, callback=self.parse_)

        def parse_(self, response: DummyResponse, page: SomePage):
            yield {"page": page}

    settings = provider_settings(mockserver)
    item, url, crawler = await crawl_single_item(ZyteAPISpider, HtmlResource, settings)
    params = crawler.engine.downloader.handlers._handlers["http"].params

    assert len(params) == 1
    assert params[0] == {"url": url, "browserHtml": True}

    assert type(item["page"].response) == AnyResponse
    assert type(item["page"].response.response) == BrowserResponse
    assert type(item["page"].browser_response) == BrowserResponse
    assert type(item["page"].html) == BrowserHtml


@ensureDeferred
async def test_provider_any_response_http_response(mockserver):
    @attrs.define
    class SomePage(BasePage):
        response: AnyResponse
        http_response: HttpResponse

    class ZyteAPISpider(Spider):
        def start_requests(self):
            yield Request(self.url, callback=self.parse_)

        def parse_(self, response: DummyResponse, page: SomePage):
            yield {"page": page}

    settings = provider_settings(mockserver)
    item, url, crawler = await crawl_single_item(ZyteAPISpider, HtmlResource, settings)
    params = crawler.engine.downloader.handlers._handlers["http"].params

    assert len(params) == 1
    assert params[0] == {
        "url": url,
        "httpResponseBody": True,
        "httpResponseHeaders": True,
        # This is actually set by HttpResponseProvider
        "customHttpRequestHeaders": CUSTOM_HTTP_REQUEST_HEADERS,
    }

    assert type(item["page"].response) == AnyResponse
    assert type(item["page"].response.response) == HttpResponse
    assert type(item["page"].http_response) == HttpResponse


@ensureDeferred
async def test_provider_any_response_browser_http_response(mockserver):
    @attrs.define
    class SomePage(BasePage):
        response: AnyResponse
        browser_response: BrowserResponse
        http_response: HttpResponse

    class ZyteAPISpider(Spider):
        def start_requests(self):
            yield Request(self.url, callback=self.parse_)

        def parse_(self, response: DummyResponse, page: SomePage):
            yield {"page": page}

    settings = provider_settings(mockserver)
    item, url, crawler = await crawl_single_item(ZyteAPISpider, HtmlResource, settings)
    params = crawler.engine.downloader.handlers._handlers["http"].params

    assert len(params) == 2
    assert params[0] == {
        "url": url,
        "httpResponseBody": True,
        "httpResponseHeaders": True,
        # This is actually set by HttpResponseProvider
        "customHttpRequestHeaders": CUSTOM_HTTP_REQUEST_HEADERS,
    }
    assert params[1] == {"url": url, "browserHtml": True}

    assert type(item["page"].response) == AnyResponse
    assert type(item["page"].response.response) == BrowserResponse
    assert type(item["page"].browser_response) == BrowserResponse
    assert type(item["page"].http_response) == HttpResponse

    assert id(item["page"].browser_response) == id(item["page"].response.response)


@ensureDeferred
async def test_provider_any_response_http_response_multiple_pages(mockserver):
    @attrs.define
    class FirstPage(BasePage):
        http_response: HttpResponse

    @attrs.define
    class SecondPage(BasePage):
        http_response: HttpResponse
        response: AnyResponse

    class ZyteAPISpider(Spider):
        def start_requests(self):
            yield Request(self.url, callback=self.parse_)

        def parse_(self, response: DummyResponse, page1: FirstPage, page2: SecondPage):
            yield {"page1": page1, "page2": page2}

    settings = provider_settings(mockserver)
    item, url, crawler = await crawl_single_item(ZyteAPISpider, HtmlResource, settings)
    params = crawler.engine.downloader.handlers._handlers["http"].params

    assert len(params) == 1
    assert params[0] == {
        "url": url,
        "httpResponseBody": True,
        "httpResponseHeaders": True,
        # This is actually set by HttpResponseProvider
        "customHttpRequestHeaders": CUSTOM_HTTP_REQUEST_HEADERS,
    }
    assert type(item["page1"].http_response) == HttpResponse
    assert type(item["page2"].http_response) == HttpResponse
    assert type(item["page2"].response) == AnyResponse
    assert type(item["page2"].response.response) == HttpResponse


@ensureDeferred
async def test_provider_any_response_http_browser_response_multiple_pages(mockserver):
    @attrs.define
    class FirstPage(BasePage):
        browser_response: BrowserResponse

    @attrs.define
    class SecondPage(BasePage):
        http_response: HttpResponse
        response: AnyResponse

    class ZyteAPISpider(Spider):
        def start_requests(self):
            yield Request(self.url, callback=self.parse_)

        def parse_(self, response: DummyResponse, page1: FirstPage, page2: SecondPage):
            yield {"page1": page1, "page2": page2}

    settings = provider_settings(mockserver)
    item, url, crawler = await crawl_single_item(ZyteAPISpider, HtmlResource, settings)
    params = crawler.engine.downloader.handlers._handlers["http"].params

    assert len(params) == 2
    assert params[0] == {
        "url": url,
        "httpResponseBody": True,
        "httpResponseHeaders": True,
        # This is actually set by HttpResponseProvider
        "customHttpRequestHeaders": CUSTOM_HTTP_REQUEST_HEADERS,
    }
    assert params[1] == {"url": url, "browserHtml": True}

    assert type(item["page1"].browser_response) == BrowserResponse
    assert type(item["page2"].http_response) == HttpResponse
    assert type(item["page2"].response) == AnyResponse
    assert type(item["page2"].response.response) == BrowserResponse
=======
@pytest.mark.skipif(
    sys.version_info < (3, 9), reason="No Annotated support in Python < 3.9"
)
@ensureDeferred
async def test_provider_geolocation(mockserver):
    from typing import Annotated

    @attrs.define
    class GeoProductPage(BasePage):
        product: Product
        geolocation: Annotated[Geolocation, "DE"]

    class GeoZyteAPISpider(ZyteAPISpider):
        def parse_(self, response: DummyResponse, page: GeoProductPage):  # type: ignore[override]
            yield {
                "product": page.product,
            }

    settings = create_scrapy_settings()
    settings["ZYTE_API_URL"] = mockserver.urljoin("/")
    settings["SCRAPY_POET_PROVIDERS"] = {ZyteApiProvider: 0}

    item, url, _ = await crawl_single_item(GeoZyteAPISpider, HtmlResource, settings)
    assert item["product"].name == "Product name (country DE)"


@pytest.mark.skipif(
    sys.version_info < (3, 9), reason="No Annotated support in Python < 3.9"
)
@ensureDeferred
async def test_provider_geolocation_unannotated(mockserver, caplog):
    @attrs.define
    class GeoProductPage(BasePage):
        product: Product
        geolocation: Geolocation

    class GeoZyteAPISpider(ZyteAPISpider):
        def parse_(self, response: DummyResponse, page: GeoProductPage):  # type: ignore[override]
            pass

    settings = create_scrapy_settings()
    settings["ZYTE_API_URL"] = mockserver.urljoin("/")
    settings["SCRAPY_POET_PROVIDERS"] = {ZyteApiProvider: 0}

    item, url, _ = await crawl_single_item(GeoZyteAPISpider, HtmlResource, settings)
    assert item is None
    assert "Geolocation dependencies must be annotated" in caplog.text
>>>>>>> 4adedc8e
<|MERGE_RESOLUTION|>--- conflicted
+++ resolved
@@ -26,12 +26,8 @@
 )
 from zyte_common_items import BasePage, Product
 
-<<<<<<< HEAD
-from scrapy_zyte_api._annotations import ExtractFrom
+from scrapy_zyte_api._annotations import ExtractFrom, Geolocation
 from scrapy_zyte_api.handler import ScrapyZyteAPIDownloadHandler
-=======
-from scrapy_zyte_api._annotations import ExtractFrom, Geolocation
->>>>>>> 4adedc8e
 from scrapy_zyte_api.providers import ZyteApiProvider
 
 from . import SETTINGS, get_crawler
@@ -281,7 +277,55 @@
     assert "Multiple different extractFrom specified for product" in caplog.text
 
 
-<<<<<<< HEAD
+@pytest.mark.skipif(
+    sys.version_info < (3, 9), reason="No Annotated support in Python < 3.9"
+)
+@ensureDeferred
+async def test_provider_geolocation(mockserver):
+    from typing import Annotated
+
+    @attrs.define
+    class GeoProductPage(BasePage):
+        product: Product
+        geolocation: Annotated[Geolocation, "DE"]
+
+    class GeoZyteAPISpider(ZyteAPISpider):
+        def parse_(self, response: DummyResponse, page: GeoProductPage):  # type: ignore[override]
+            yield {
+                "product": page.product,
+            }
+
+    settings = create_scrapy_settings()
+    settings["ZYTE_API_URL"] = mockserver.urljoin("/")
+    settings["SCRAPY_POET_PROVIDERS"] = {ZyteApiProvider: 0}
+
+    item, url, _ = await crawl_single_item(GeoZyteAPISpider, HtmlResource, settings)
+    assert item["product"].name == "Product name (country DE)"
+
+
+@pytest.mark.skipif(
+    sys.version_info < (3, 9), reason="No Annotated support in Python < 3.9"
+)
+@ensureDeferred
+async def test_provider_geolocation_unannotated(mockserver, caplog):
+    @attrs.define
+    class GeoProductPage(BasePage):
+        product: Product
+        geolocation: Geolocation
+
+    class GeoZyteAPISpider(ZyteAPISpider):
+        def parse_(self, response: DummyResponse, page: GeoProductPage):  # type: ignore[override]
+            pass
+
+    settings = create_scrapy_settings()
+    settings["ZYTE_API_URL"] = mockserver.urljoin("/")
+    settings["SCRAPY_POET_PROVIDERS"] = {ZyteApiProvider: 0}
+
+    item, url, _ = await crawl_single_item(GeoZyteAPISpider, HtmlResource, settings)
+    assert item is None
+    assert "Geolocation dependencies must be annotated" in caplog.text
+
+
 @defer.inlineCallbacks
 def run_provider(server, to_provide, settings_dict=None, request_meta=None):
     class AnyResponseSpider(Spider):
@@ -912,53 +956,4 @@
     assert type(item["page1"].browser_response) == BrowserResponse
     assert type(item["page2"].http_response) == HttpResponse
     assert type(item["page2"].response) == AnyResponse
-    assert type(item["page2"].response.response) == BrowserResponse
-=======
-@pytest.mark.skipif(
-    sys.version_info < (3, 9), reason="No Annotated support in Python < 3.9"
-)
-@ensureDeferred
-async def test_provider_geolocation(mockserver):
-    from typing import Annotated
-
-    @attrs.define
-    class GeoProductPage(BasePage):
-        product: Product
-        geolocation: Annotated[Geolocation, "DE"]
-
-    class GeoZyteAPISpider(ZyteAPISpider):
-        def parse_(self, response: DummyResponse, page: GeoProductPage):  # type: ignore[override]
-            yield {
-                "product": page.product,
-            }
-
-    settings = create_scrapy_settings()
-    settings["ZYTE_API_URL"] = mockserver.urljoin("/")
-    settings["SCRAPY_POET_PROVIDERS"] = {ZyteApiProvider: 0}
-
-    item, url, _ = await crawl_single_item(GeoZyteAPISpider, HtmlResource, settings)
-    assert item["product"].name == "Product name (country DE)"
-
-
-@pytest.mark.skipif(
-    sys.version_info < (3, 9), reason="No Annotated support in Python < 3.9"
-)
-@ensureDeferred
-async def test_provider_geolocation_unannotated(mockserver, caplog):
-    @attrs.define
-    class GeoProductPage(BasePage):
-        product: Product
-        geolocation: Geolocation
-
-    class GeoZyteAPISpider(ZyteAPISpider):
-        def parse_(self, response: DummyResponse, page: GeoProductPage):  # type: ignore[override]
-            pass
-
-    settings = create_scrapy_settings()
-    settings["ZYTE_API_URL"] = mockserver.urljoin("/")
-    settings["SCRAPY_POET_PROVIDERS"] = {ZyteApiProvider: 0}
-
-    item, url, _ = await crawl_single_item(GeoZyteAPISpider, HtmlResource, settings)
-    assert item is None
-    assert "Geolocation dependencies must be annotated" in caplog.text
->>>>>>> 4adedc8e
+    assert type(item["page2"].response.response) == BrowserResponse
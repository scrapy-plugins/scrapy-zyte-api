--- conflicted
+++ resolved
@@ -22,19 +22,12 @@
     handle_urls,
 )
 from web_poet.pages import get_item_cls
-<<<<<<< HEAD
-from zyte_common_items import BasePage, Product
-=======
 from zyte_common_items import (
-    AutoProductPage,
     BasePage,
-    BaseProductPage,
     CustomAttributes,
     CustomAttributesValues,
     Product,
 )
-from zyte_common_items.fields import auto_field
->>>>>>> a2061e85
 
 from scrapy_zyte_api import (
     Actions,

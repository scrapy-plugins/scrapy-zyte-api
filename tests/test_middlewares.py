from typing import Any, Dict, cast
from unittest import SkipTest

import pytest
from packaging.version import Version
from pytest_twisted import ensureDeferred
from scrapy import Request, Spider
from scrapy.http.response import Response
from scrapy.item import Item
from scrapy.utils.misc import create_instance
from scrapy.utils.test import get_crawler

from scrapy_zyte_api import (
    ScrapyZyteAPIDownloaderMiddleware,
    ScrapyZyteAPISpiderMiddleware,
)

from . import SETTINGS
from .mockserver import DelayedResource, MockServer


class NamedSpider(Spider):
    name = "named"


def request_processor(middleware, request, spider):
    assert middleware.process_request(request, spider) is None


def start_request_processor(middleware, request, spider):
    assert list(middleware.process_start_requests([request], spider)) == [request]


def spider_output_processor(middleware, request, spider):
    response = Response("https://example.com")
    assert list(middleware.process_spider_output(response, [request], spider)) == [
        request
    ]


@pytest.mark.parametrize(
    ["mw_cls", "processor"],
    [
        (ScrapyZyteAPIDownloaderMiddleware, request_processor),
        (ScrapyZyteAPISpiderMiddleware, start_request_processor),
        (ScrapyZyteAPISpiderMiddleware, spider_output_processor),
    ],
)
@pytest.mark.parametrize(
    ["settings", "preserve"],
    [
        ({}, True),
        ({"ZYTE_API_PRESERVE_DELAY": False}, False),
        ({"ZYTE_API_PRESERVE_DELAY": True}, True),
        ({"AUTOTHROTTLE_ENABLED": True}, False),
        ({"AUTOTHROTTLE_ENABLED": True, "ZYTE_API_PRESERVE_DELAY": True}, True),
    ],
)
@ensureDeferred
async def test_preserve_delay(mw_cls, processor, settings, preserve):
    crawler = get_crawler(settings_dict=settings)
    await crawler.crawl("a")
    assert crawler.engine
    assert crawler.spider
    spider = crawler.spider

    middleware = create_instance(mw_cls, settings=crawler.settings, crawler=crawler)

    # AutoThrottle does this.
    spider.download_delay = 5  # type: ignore[attr-defined]

    # No effect on non-Zyte-API requests
    request = Request("https://example.com")
    processor(middleware, request, spider)
    assert "download_slot" not in request.meta
    _, slot = crawler.engine.downloader._get_slot(request, spider)
    assert slot.delay == spider.download_delay  # type: ignore[attr-defined]

    # On Zyte API requests, the download slot is changed, and its delay may be
    # set to 0 depending on settings.
    request = Request("https://example.com", meta={"zyte_api": {}})
    processor(middleware, request, spider)
    assert request.meta["download_slot"] == "zyte-api@example.com"
    _, slot = crawler.engine.downloader._get_slot(request, spider)
    assert slot.delay == (5 if preserve else 0)

    # Requests that happen to already have the right download slot assigned
    # work the same.
    meta = {"download_slot": "zyte-api@example.com", "zyte_api": True}
    request = Request("https://example.com", meta=meta)
    processor(middleware, request, spider)
    assert request.meta["download_slot"] == "zyte-api@example.com"
    _, slot = crawler.engine.downloader._get_slot(request, spider)
    assert slot.delay == (5 if preserve else 0)

    # The slot delay is taken into account every time a request for the slot is
    # processed, so even if it gets changed later on somehow, the downloader
    # middleware may reset it to 0 again the next time it processes a request
    # depending on settings.
    slot.delay = 10
    request = Request("https://example.com", meta={"zyte_api": {}})
    processor(middleware, request, spider)
    assert request.meta["download_slot"] == "zyte-api@example.com"
    _, slot = crawler.engine.downloader._get_slot(request, spider)
    assert slot.delay == (10 if preserve else 0)

    await crawler.stop()


@ensureDeferred
async def test_cookies():
    """Make sure that the downloader middleware does not crash on Zyte API
    requests with cookies."""
    settings = {"ZYTE_API_EXPERIMENTAL_COOKIES_ENABLED": True}
    crawler = get_crawler(settings_dict=settings)
    await crawler.crawl("a")
    spider = crawler.spider
    middleware = create_instance(
        ScrapyZyteAPIDownloaderMiddleware, settings=crawler.settings, crawler=crawler
    )
    request = Request(
        "https://example.com", cookies={"a": "b"}, meta={"zyte_api_automap": True}
    )
    assert middleware.process_request(request, spider) is None


@ensureDeferred
async def test_max_requests(caplog):
    spider_requests = 13
    zapi_max_requests = 5

    with MockServer(DelayedResource) as server:

        class TestSpider(Spider):
            name = "test_spider"

            def start_requests(self):
                for i in range(spider_requests):
                    meta = {"zyte_api": {"browserHtml": True}}

                    # Alternating requests between ZAPI and non-ZAPI verifies
                    # that ZYTE_API_MAX_REQUESTS solely limits ZAPI requests.

                    if i % 2:
                        yield Request(
                            "https://example.com", meta=meta, dont_filter=True
                        )
                    else:
                        yield Request("https://example.com", dont_filter=True)

            def parse(self, response):
                yield Item()

        settings = {
            "DOWNLOADER_MIDDLEWARES": {
                "scrapy_zyte_api.ScrapyZyteAPIDownloaderMiddleware": 633
            },
            "ZYTE_API_MAX_REQUESTS": zapi_max_requests,
            "ZYTE_API_URL": server.urljoin("/"),
            **SETTINGS,
        }

        crawler = get_crawler(TestSpider, settings_dict=settings)
        with caplog.at_level("INFO"):
            await crawler.crawl()

    assert (
        f"Maximum Zyte API requests for this crawl is set at {zapi_max_requests}"
        in caplog.text
    )
<<<<<<< HEAD
    assert crawler.stats
    assert crawler.stats.get_value("scrapy-zyte-api/success") <= zapi_max_requests
    assert crawler.stats.get_value("scrapy-zyte-api/processed") <= zapi_max_requests
=======
    assert crawler.stats.get_value("scrapy-zyte-api/success") == zapi_max_requests
    assert crawler.stats.get_value("scrapy-zyte-api/processed") == zapi_max_requests
>>>>>>> 1269ebb8
    assert crawler.stats.get_value("item_scraped_count") <= zapi_max_requests + 6
    assert crawler.stats.get_value("finish_reason") == "closespider_max_zapi_requests"
    assert (
        crawler.stats.get_value(
            "downloader/exception_type_count/scrapy.exceptions.IgnoreRequest"
        )
        > 0
    )


@ensureDeferred
async def test_max_requests_race_condition(caplog):
    spider_requests = 8
    zapi_max_requests = 1

    with MockServer(DelayedResource) as server:

        class TestSpider(Spider):
            name = "test_spider"

            def start_requests(self):
                for i in range(spider_requests):
                    meta = {"zyte_api": {"browserHtml": True}}
                    yield Request("https://example.com", meta=meta, dont_filter=True)

            def parse(self, response):
                yield Item()

        settings = {
            "DOWNLOADER_MIDDLEWARES": {
                "scrapy_zyte_api.ScrapyZyteAPIDownloaderMiddleware": 633
            },
            "ZYTE_API_MAX_REQUESTS": zapi_max_requests,
            "ZYTE_API_URL": server.urljoin("/"),
            **SETTINGS,
        }

        crawler = get_crawler(TestSpider, settings_dict=settings)
        with caplog.at_level("INFO"):
            await crawler.crawl()

    assert (
        f"Maximum Zyte API requests for this crawl is set at {zapi_max_requests}"
        in caplog.text
    )
    assert crawler.stats.get_value("scrapy-zyte-api/success") == zapi_max_requests
    assert crawler.stats.get_value("scrapy-zyte-api/processed") == zapi_max_requests
    assert crawler.stats.get_value("item_scraped_count") == zapi_max_requests
    assert crawler.stats.get_value("finish_reason") == "closespider_max_zapi_requests"
    assert (
        crawler.stats.get_value(
            "downloader/exception_type_count/scrapy.exceptions.IgnoreRequest"
        )
        > 0
    )


@ensureDeferred
async def test_forbidden_domain_start_url():
    class TestSpider(Spider):
        name = "test"
        start_urls = ["https://forbidden.example"]

        def parse(self, response):
            pass

    settings = {
        "ZYTE_API_TRANSPARENT_MODE": True,
        **SETTINGS,
    }

    with MockServer() as server:
        settings["ZYTE_API_URL"] = server.urljoin("/")
        crawler = get_crawler(TestSpider, settings_dict=settings)
        await crawler.crawl()

    assert crawler.stats
    assert crawler.stats.get_value("finish_reason") == "failed_forbidden_domain"


@ensureDeferred
async def test_forbidden_domain_start_urls():
    class TestSpider(Spider):
        name = "test"
        start_urls = [
            "https://forbidden.example",
            "https://also-forbidden.example",
            "https://oh.definitely-forbidden.example",
        ]

        def parse(self, response):
            pass

    settings = {
        "ZYTE_API_TRANSPARENT_MODE": True,
        **SETTINGS,
    }

    with MockServer() as server:
        settings["ZYTE_API_URL"] = server.urljoin("/")
        crawler = get_crawler(TestSpider, settings_dict=settings)
        await crawler.crawl()

    assert crawler.stats
    assert crawler.stats.get_value("finish_reason") == "failed_forbidden_domain"


@ensureDeferred
async def test_some_forbidden_domain_start_url():
    class TestSpider(Spider):
        name = "test"
        start_urls = [
            "https://forbidden.example",
            "https://allowed.example",
        ]

        def parse(self, response):
            pass

    settings = {
        "ZYTE_API_TRANSPARENT_MODE": True,
        **SETTINGS,
    }

    with MockServer() as server:
        settings["ZYTE_API_URL"] = server.urljoin("/")
        crawler = get_crawler(TestSpider, settings_dict=settings)
        await crawler.crawl()

    assert crawler.stats
    assert crawler.stats.get_value("finish_reason") == "finished"


@ensureDeferred
async def test_follow_up_forbidden_domain_url():
    class TestSpider(Spider):
        name = "test"
        start_urls = [
            "https://allowed.example",
        ]

        def parse(self, response):
            yield response.follow("https://forbidden.example")

    settings = {
        "ZYTE_API_TRANSPARENT_MODE": True,
        **SETTINGS,
    }

    with MockServer() as server:
        settings["ZYTE_API_URL"] = server.urljoin("/")
        crawler = get_crawler(TestSpider, settings_dict=settings)
        await crawler.crawl()

    assert crawler.stats
    assert crawler.stats.get_value("finish_reason") == "finished"


@ensureDeferred
async def test_forbidden_domain_with_partial_start_request_consumption():
    """With concurrency lower than the number of start requests + 1, the code
    path followed changes, because ``_total_start_request_count`` is not set
    in the downloader middleware until *after* some start requests have been
    processed."""

    class TestSpider(Spider):
        name = "test"
        start_urls = [
            "https://forbidden.example",
        ]

        def parse(self, response):
            yield response.follow("https://forbidden.example")

    settings = {
        "CONCURRENT_REQUESTS": 1,
        "ZYTE_API_TRANSPARENT_MODE": True,
        **SETTINGS,
    }

    with MockServer() as server:
        settings["ZYTE_API_URL"] = server.urljoin("/")
        crawler = get_crawler(TestSpider, settings_dict=settings)
        await crawler.crawl()

    assert crawler.stats
    assert crawler.stats.get_value("finish_reason") == "failed_forbidden_domain"


@pytest.mark.parametrize(
    "setting,attribute,conflict",
    [
        (None, None, False),
        (None, False, False),
        (None, True, True),
        (False, None, False),
        (False, False, False),
        (False, True, True),
        (True, None, True),
        (True, False, False),
        (True, True, True),
    ],
)
@ensureDeferred
async def test_spm_conflict_smartproxy(setting, attribute, conflict):
    try:
        import scrapy_zyte_smartproxy  # noqa: F401
    except ImportError:
        raise SkipTest("scrapy-zyte-smartproxy missing")

    class SPMSpider(Spider):
        name = "spm_spider"
        start_urls = ["data:,"]

    if attribute is not None:
        SPMSpider.zyte_smartproxy_enabled = attribute  # type: ignore[attr-defined]

    settings = {
        "ZYTE_API_TRANSPARENT_MODE": True,
        "ZYTE_SMARTPROXY_APIKEY": "foo",
        **SETTINGS,
    }
    mws = dict(cast(Dict[Any, int], settings["DOWNLOADER_MIDDLEWARES"]))
    mws["scrapy_zyte_smartproxy.ZyteSmartProxyMiddleware"] = 610
    settings["DOWNLOADER_MIDDLEWARES"] = mws

    if setting is not None:
        settings["ZYTE_SMARTPROXY_ENABLED"] = setting

    crawler = get_crawler(SPMSpider, settings_dict=settings)
    await crawler.crawl()
    expected = "plugin_conflict" if conflict else "finished"
    assert crawler.stats
    assert crawler.stats.get_value("finish_reason") == expected


try:
    import scrapy_crawlera  # noqa: F401
except ImportError:
    scrapy_crawlera = None
    SCRAPY_CRAWLERA_VERSION = Version("1.2.3")
else:
    SCRAPY_CRAWLERA_VERSION = Version(scrapy_crawlera.__version__)


@pytest.mark.parametrize(
    "setting,attribute,conflict",
    [
        (None, None, False),
        (None, False, False),
        (None, True, True),
        (False, None, False),
        (False, False, False),
        (False, True, True),
        (True, None, True),
        # https://github.com/scrapy-plugins/scrapy-zyte-smartproxy/commit/49ebedd8b1d48cf2667db73f18da3e2c2c7fbfa7
        (True, False, SCRAPY_CRAWLERA_VERSION < Version("1.7")),
        (True, True, True),
    ],
)
@ensureDeferred
async def test_spm_conflict_crawlera(setting, attribute, conflict):
    if scrapy_crawlera is None:
        raise SkipTest("scrapy-crawlera missing")

    class CrawleraSpider(Spider):
        name = "crawlera_spider"
        start_urls = ["data:,"]

    if attribute is not None:
        CrawleraSpider.crawlera_enabled = attribute  # type: ignore[attr-defined]

    settings = {
        "ZYTE_API_TRANSPARENT_MODE": True,
        "CRAWLERA_APIKEY": "foo",
        **SETTINGS,
    }
    mws = dict(cast(Dict[Any, int], settings["DOWNLOADER_MIDDLEWARES"]))
    mws["scrapy_crawlera.CrawleraMiddleware"] = 610
    settings["DOWNLOADER_MIDDLEWARES"] = mws

    if setting is not None:
        settings["CRAWLERA_ENABLED"] = setting

    crawler = get_crawler(CrawleraSpider, settings_dict=settings)
    await crawler.crawl()
    expected = "plugin_conflict" if conflict else "finished"
    assert crawler.stats
    assert crawler.stats.get_value("finish_reason") == expected, (
        setting,
        attribute,
        conflict,
    )<|MERGE_RESOLUTION|>--- conflicted
+++ resolved
@@ -168,14 +168,9 @@
         f"Maximum Zyte API requests for this crawl is set at {zapi_max_requests}"
         in caplog.text
     )
-<<<<<<< HEAD
-    assert crawler.stats
-    assert crawler.stats.get_value("scrapy-zyte-api/success") <= zapi_max_requests
-    assert crawler.stats.get_value("scrapy-zyte-api/processed") <= zapi_max_requests
-=======
+    assert crawler.stats
     assert crawler.stats.get_value("scrapy-zyte-api/success") == zapi_max_requests
     assert crawler.stats.get_value("scrapy-zyte-api/processed") == zapi_max_requests
->>>>>>> 1269ebb8
     assert crawler.stats.get_value("item_scraped_count") <= zapi_max_requests + 6
     assert crawler.stats.get_value("finish_reason") == "closespider_max_zapi_requests"
     assert (

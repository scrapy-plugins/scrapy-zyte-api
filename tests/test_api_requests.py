import sys
from asyncio import iscoroutine
from collections import defaultdict
from copy import copy
from functools import partial
from http.cookiejar import Cookie
from inspect import isclass
from typing import Any, Dict, Type, cast
from unittest import mock
from unittest.mock import patch

import pytest
from _pytest.logging import LogCaptureFixture  # NOQA
from pytest_twisted import ensureDeferred
from scrapy import Request, Spider, signals
from scrapy.downloadermiddlewares.cookies import CookiesMiddleware
from scrapy.downloadermiddlewares.httpcompression import ACCEPTED_ENCODINGS
from scrapy.exceptions import CloseSpider
from scrapy.http import Response, TextResponse
from scrapy.http.cookies import CookieJar
from scrapy.settings.default_settings import DEFAULT_REQUEST_HEADERS
from scrapy.settings.default_settings import USER_AGENT as DEFAULT_USER_AGENT
from scrapy.utils.defer import deferred_from_coro
from twisted.internet.defer import Deferred, inlineCallbacks
from zyte_api.aio.errors import RequestError

from scrapy_zyte_api._cookies import _get_cookie_jar
from scrapy_zyte_api._params import _EXTRACT_KEYS, ANY_VALUE
from scrapy_zyte_api.handler import _ParamParser
from scrapy_zyte_api.responses import _process_response

from . import (
    DEFAULT_CLIENT_CONCURRENCY,
<<<<<<< HEAD
    SETTINGS,
    SETTINGS_T,
=======
>>>>>>> 4adedc8e
    get_crawler,
    get_download_handler,
    get_downloader_middleware,
    set_env,
)
from .mockserver import DelayedResource, MockServer, produce_request_response

# Pick one of the automatic extraction keys for testing purposes.
EXTRACT_KEY = next(iter(_EXTRACT_KEYS))

DEFAULT_ACCEPT_ENCODING = ", ".join(
    encoding.decode() for encoding in ACCEPTED_ENCODINGS
)


def sort_dict_list(dict_list):
    return sorted(dict_list, key=lambda i: sorted(i.items()))


@pytest.mark.parametrize(
    "meta",
    [
        {
            "httpResponseBody": True,
            "customHttpRequestHeaders": [
                {"name": "Accept", "value": "application/octet-stream"}
            ],
        },
        pytest.param(
            {
                "httpResponseBody": True,
                "httpResponseHeaders": True,
                "customHttpRequestHeaders": [
                    {"name": "Accept", "value": "application/octet-stream"}
                ],
            },
            marks=pytest.mark.xfail(
                reason="https://github.com/scrapy-plugins/scrapy-zyte-api/issues/47",
                strict=True,
            ),
        ),
    ],
)
@ensureDeferred
async def test_response_binary(meta: Dict[str, Dict[str, Any]], mockserver):
    """Test that binary (i.e. non-text) responses from Zyte API are
    successfully mapped to a subclass of Response that is not also a subclass
    of TextResponse.

    Whether response headers are retrieved or not should have no impact on the
    outcome if the body is unequivocally binary.
    """
    req, resp = await produce_request_response(mockserver, {"zyte_api": meta})
    assert isinstance(resp, Response)
    assert not isinstance(resp, TextResponse)
    assert resp.request is req
    assert resp.url == req.url
    assert resp.status == 200
    assert "zyte-api" in resp.flags
    assert resp.body == b"\x00"


@ensureDeferred
@pytest.mark.parametrize(
    "meta",
    [
        {"browserHtml": True, "httpResponseHeaders": True},
        {"browserHtml": True},
        {"httpResponseBody": True, "httpResponseHeaders": True},
        pytest.param(
            {"httpResponseBody": True},
            marks=pytest.mark.xfail(
                reason="https://github.com/scrapy-plugins/scrapy-zyte-api/issues/47",
                strict=True,
            ),
        ),
    ],
)
async def test_response_html(meta: Dict[str, Dict[str, Any]], mockserver):
    """Test that HTML responses from Zyte API are successfully mapped to a
    subclass of TextResponse.

    Whether response headers are retrieved or not should have no impact on the
    outcome if the body is unequivocally HTML.
    """
    req, resp = await produce_request_response(mockserver, {"zyte_api": meta})
    assert isinstance(resp, TextResponse)
    assert resp.request is req
    assert resp.url == req.url
    assert resp.status == 200
    assert "zyte-api" in resp.flags
    assert resp.body == b"<html><body>Hello<h1>World!</h1></body></html>"
    assert resp.text == "<html><body>Hello<h1>World!</h1></body></html>"
    assert resp.css("h1 ::text").get() == "World!"
    assert resp.xpath("//body/text()").getall() == ["Hello"]
    if meta.get("httpResponseHeaders", False) is True:
        assert resp.headers == {b"Test_Header": [b"test_value"]}
    else:
        assert not resp.headers


UNSET = object()


@ensureDeferred
@pytest.mark.parametrize(
    "setting,enabled",
    [
        (UNSET, True),
        (True, True),
        (False, False),
    ],
)
async def test_enabled(setting, enabled, mockserver):
    settings: SETTINGS_T = {}
    if setting is not UNSET:
        settings["ZYTE_API_ENABLED"] = setting
    async with mockserver.make_handler(settings) as handler:
        if enabled:
            assert handler is not None
        else:
            assert handler is None


@pytest.mark.parametrize("zyte_api", [True, False])
@ensureDeferred
async def test_coro_handling(zyte_api: bool, mockserver):
    """ScrapyZyteAPIDownloadHandler.download_request must return a deferred
    both when using Zyte API and when using the regular downloader logic."""
    settings: SETTINGS_T = {"ZYTE_API_DEFAULT_PARAMS": {"browserHtml": True}}
    async with mockserver.make_handler(settings) as handler:
        req = Request(
            # this should really be a URL to a website, not to the API server,
            # but API server URL works ok
            mockserver.urljoin("/"),
            meta={"zyte_api": zyte_api},
        )
        dfd = handler.download_request(req, Spider("test"))
        assert not iscoroutine(dfd)
        assert isinstance(dfd, Deferred)
        await dfd


@ensureDeferred
@pytest.mark.parametrize(
    "meta, exception_type, exception_text",
    [
        (
            {"zyte_api": {"echoData": Request("http://test.com")}},
            TypeError,
            (
                "Got an error when processing Zyte API request "
                "(http://example.com): Object of type Request is not JSON "
                "serializable"
            ),
        ),
        (
            {"zyte_api": {"browserHtml": True, "httpResponseBody": True}},
            RequestError,
            (
                "Got Zyte API error (status=422, type='/request/unprocessable'"
                ", request_id='abcd1234') while processing URL "
                "(http://example.com): Incompatible parameters were found in "
                "the request."
            ),
        ),
    ],
)
async def test_exceptions(
    caplog: LogCaptureFixture,
    meta: Dict[str, Dict[str, Any]],
    exception_type: Type[Exception],
    exception_text: str,
    mockserver,
):
    async with mockserver.make_handler() as handler:
        req = Request("http://example.com", method="POST", meta=meta)
        with pytest.raises(exception_type):
            await handler.download_request(req, None)
        assert exception_text in caplog.text


@ensureDeferred
async def test_higher_concurrency():
    """Make sure that CONCURRENT_REQUESTS and CONCURRENT_REQUESTS_PER_DOMAIN
    have an effect on Zyte API requests."""
    # Send DEFAULT_CLIENT_CONCURRENCY + 1 requests, the last one taking less
    # time than the rest, and ensure that the first response comes from the
    # last request, verifying that a concurrency ≥ DEFAULT_CLIENT_CONCURRENCY
    # + 1 has been reached.
    concurrency = DEFAULT_CLIENT_CONCURRENCY + 1
    response_indexes = []
    expected_first_index = concurrency - 1
    fast_seconds = 0.001
    slow_seconds = 0.2

    with MockServer(DelayedResource) as server:

        class TestSpider(Spider):
            name = "test_spider"

            def start_requests(self):
                for index in range(concurrency):
                    yield Request(
                        "https://example.com",
                        meta={
                            "index": index,
                            "zyte_api": {
                                "browserHtml": True,
                                "delay": (
                                    fast_seconds
                                    if index == expected_first_index
                                    else slow_seconds
                                ),
                            },
                        },
                        dont_filter=True,
                    )

            async def parse(self, response):
                response_indexes.append(response.meta["index"])
                raise CloseSpider

        crawler = get_crawler(
            {
                "CONCURRENT_REQUESTS": concurrency,
                "CONCURRENT_REQUESTS_PER_DOMAIN": concurrency,
                "ZYTE_API_URL": server.urljoin("/"),
            },
            TestSpider,
            setup_engine=False,
        )
        await crawler.crawl()

    assert response_indexes[0] == expected_first_index


AUTOMAP_PARAMS: Dict[str, Any] = {}
BROWSER_HEADERS = {b"referer": "referer"}
DEFAULT_PARAMS: Dict[str, Any] = {}
TRANSPARENT_MODE = False
SKIP_HEADERS = {
    b"cookie": ANY_VALUE,
}
JOB_ID = None
COOKIES_ENABLED = False
MAX_COOKIES = 100
GET_API_PARAMS_KWARGS = {
    "default_params": DEFAULT_PARAMS,
    "transparent_mode": TRANSPARENT_MODE,
    "automap_params": AUTOMAP_PARAMS,
    "http_skip_headers": SKIP_HEADERS,
    "browser_headers": BROWSER_HEADERS,
    "job_id": JOB_ID,
    "cookies_enabled": COOKIES_ENABLED,
    "max_cookies": MAX_COOKIES,
}


@ensureDeferred
async def test_params_parser_input_default(mockserver):
    async with mockserver.make_handler() as handler:
        for key in GET_API_PARAMS_KWARGS:
            actual = getattr(handler._param_parser, f"_{key}")
            expected = GET_API_PARAMS_KWARGS[key]
            assert actual == expected, key


@ensureDeferred
async def test_param_parser_input_custom(mockserver):
    settings: SETTINGS_T = {
        "ZYTE_API_EXPERIMENTAL_COOKIES_ENABLED": True,
        "ZYTE_API_AUTOMAP_PARAMS": {"c": "d"},
        "ZYTE_API_BROWSER_HEADERS": {"B": "b"},
        "ZYTE_API_DEFAULT_PARAMS": {"a": "b"},
        "ZYTE_API_MAX_COOKIES": 1,
        "ZYTE_API_SKIP_HEADERS": {"A"},
        "ZYTE_API_TRANSPARENT_MODE": True,
    }
    async with mockserver.make_handler(settings) as handler:
        parser = handler._param_parser
        assert parser._automap_params == {"c": "d"}
        assert parser._browser_headers == {b"b": "b"}
        assert parser._cookies_enabled is True
        assert parser._default_params == {"a": "b"}
        assert parser._max_cookies == 1
        assert parser._http_skip_headers == {
            b"a": ANY_VALUE,
        }
        assert parser._transparent_mode is True


@ensureDeferred
@pytest.mark.skipif(sys.version_info < (3, 8), reason="unittest.mock.AsyncMock")
@pytest.mark.parametrize(
    "output,uses_zyte_api",
    [
        (None, False),
        ({}, True),
        ({"a": "b"}, True),
    ],
)
async def test_param_parser_output_side_effects(output, uses_zyte_api, mockserver):
    """If _get_api_params returns None, requests go outside Zyte API, but if it
    returns a dictionary, even if empty, requests go through Zyte API."""
    request = Request(url=mockserver.urljoin("/"))
    async with mockserver.make_handler() as handler:
        handler._param_parser = mock.Mock()
        handler._param_parser.parse = mock.Mock(return_value=output)
        patch_path = "scrapy_zyte_api.handler.super"
        with patch(patch_path) as super:
            handler._download_request = mock.AsyncMock(side_effect=RuntimeError)
            super_mock = mock.Mock()
            super_mock.download_request = mock.AsyncMock(side_effect=RuntimeError)
            super.return_value = super_mock
            with pytest.raises(RuntimeError):
                await handler.download_request(request, None)
    if uses_zyte_api:
        handler._download_request.assert_called()
    else:
        super_mock.download_request.assert_called()


DEFAULT_AUTOMAP_PARAMS: Dict[str, Any] = {
    "httpResponseBody": True,
    "httpResponseHeaders": True,
}


@pytest.mark.parametrize(
    "setting,meta,expected",
    [
        (False, None, None),
        (False, {}, None),
        (False, {"a": "b"}, None),
        (False, {"zyte_api": False}, None),
        (False, {"zyte_api": True}, {}),
        (False, {"zyte_api": {}}, {}),
        (False, {"zyte_api": {"a": "b"}}, {"a": "b"}),
        (False, {"zyte_api_automap": False}, None),
        (False, {"zyte_api_automap": True}, DEFAULT_AUTOMAP_PARAMS),
        (False, {"zyte_api_automap": {}}, DEFAULT_AUTOMAP_PARAMS),
        (False, {"zyte_api_automap": {"a": "b"}}, {**DEFAULT_AUTOMAP_PARAMS, "a": "b"}),
        (False, {"zyte_api": False, "zyte_api_automap": False}, None),
        (False, {"zyte_api": False, "zyte_api_automap": True}, DEFAULT_AUTOMAP_PARAMS),
        (False, {"zyte_api": False, "zyte_api_automap": {}}, DEFAULT_AUTOMAP_PARAMS),
        (
            False,
            {"zyte_api": False, "zyte_api_automap": {"a": "b"}},
            {**DEFAULT_AUTOMAP_PARAMS, "a": "b"},
        ),
        (False, {"zyte_api": True, "zyte_api_automap": False}, {}),
        (False, {"zyte_api": True, "zyte_api_automap": True}, ValueError),
        (False, {"zyte_api": True, "zyte_api_automap": {}}, ValueError),
        (False, {"zyte_api": True, "zyte_api_automap": {"a": "b"}}, ValueError),
        (False, {"zyte_api": {}, "zyte_api_automap": False}, {}),
        (False, {"zyte_api": {}, "zyte_api_automap": True}, ValueError),
        (False, {"zyte_api": {}, "zyte_api_automap": {}}, ValueError),
        (False, {"zyte_api": {}, "zyte_api_automap": {"a": "b"}}, ValueError),
        (False, {"zyte_api": {"a": "b"}, "zyte_api_automap": False}, {"a": "b"}),
        (False, {"zyte_api": {"a": "b"}, "zyte_api_automap": True}, ValueError),
        (False, {"zyte_api": {"a": "b"}, "zyte_api_automap": {}}, ValueError),
        (False, {"zyte_api": {"a": "b"}, "zyte_api_automap": {"a": "b"}}, ValueError),
        (True, None, DEFAULT_AUTOMAP_PARAMS),
        (True, {}, DEFAULT_AUTOMAP_PARAMS),
        (True, {"a": "b"}, DEFAULT_AUTOMAP_PARAMS),
        (True, {"zyte_api": False}, DEFAULT_AUTOMAP_PARAMS),
        (True, {"zyte_api": True}, {}),
        (True, {"zyte_api": {}}, {}),
        (True, {"zyte_api": {"a": "b"}}, {"a": "b"}),
        (True, {"zyte_api_automap": False}, None),
        (True, {"zyte_api_automap": True}, DEFAULT_AUTOMAP_PARAMS),
        (True, {"zyte_api_automap": {}}, DEFAULT_AUTOMAP_PARAMS),
        (True, {"zyte_api_automap": {"a": "b"}}, {**DEFAULT_AUTOMAP_PARAMS, "a": "b"}),
        (True, {"zyte_api": False, "zyte_api_automap": False}, None),
        (True, {"zyte_api": False, "zyte_api_automap": True}, DEFAULT_AUTOMAP_PARAMS),
        (True, {"zyte_api": False, "zyte_api_automap": {}}, DEFAULT_AUTOMAP_PARAMS),
        (
            True,
            {"zyte_api": False, "zyte_api_automap": {"a": "b"}},
            {**DEFAULT_AUTOMAP_PARAMS, "a": "b"},
        ),
        (True, {"zyte_api": True, "zyte_api_automap": False}, {}),
        (True, {"zyte_api": True, "zyte_api_automap": True}, ValueError),
        (True, {"zyte_api": True, "zyte_api_automap": {}}, ValueError),
        (True, {"zyte_api": True, "zyte_api_automap": {"a": "b"}}, ValueError),
        (True, {"zyte_api": {}, "zyte_api_automap": False}, {}),
        (True, {"zyte_api": {}, "zyte_api_automap": True}, ValueError),
        (True, {"zyte_api": {}, "zyte_api_automap": {}}, ValueError),
        (True, {"zyte_api": {}, "zyte_api_automap": {"a": "b"}}, ValueError),
        (True, {"zyte_api": {"a": "b"}, "zyte_api_automap": False}, {"a": "b"}),
        (True, {"zyte_api": {"a": "b"}, "zyte_api_automap": True}, ValueError),
        (True, {"zyte_api": {"a": "b"}, "zyte_api_automap": {}}, ValueError),
        (True, {"zyte_api": {"a": "b"}, "zyte_api_automap": {"a": "b"}}, ValueError),
    ],
)
def test_transparent_mode_toggling(setting, meta, expected):
    """Test how the value of the ``ZYTE_API_TRANSPARENT_MODE`` setting
    (*setting*) in combination with request metadata (*meta*) determines what
    Zyte API parameters are used (*expected*).

    Note that :func:`test_param_parser_output_side_effects` already tests how
    *expected* affects whether the request is sent through Zyte API or not,
    and :func:`test_param_parser_input_custom` tests how the
    ``ZYTE_API_TRANSPARENT_MODE`` setting is mapped to the corresponding
    :func:`~scrapy_zyte_api.handler._get_api_params` parameter.
    """
    request = Request(url="https://example.com", meta=meta)
<<<<<<< HEAD
    settings: SETTINGS_T = {**SETTINGS, "ZYTE_API_TRANSPARENT_MODE": setting}
=======
    settings = {"ZYTE_API_TRANSPARENT_MODE": setting}
>>>>>>> 4adedc8e
    crawler = get_crawler(settings)
    handler = get_download_handler(crawler, "https")
    param_parser = handler._param_parser
    func = partial(param_parser.parse, request)
    if isclass(expected):
        with pytest.raises(expected):
            func()
    else:
        api_params = func()
        if api_params is not None:
            api_params.pop("url")
        assert api_params == expected


@pytest.mark.parametrize("meta", [None, 0, "", b"", [], ()])
def test_api_disabling_deprecated(meta):
    """Test how undocumented falsy values of the ``zyte_api`` request metadata
    key (*meta*) can be used to disable the use of Zyte API, but trigger a
    deprecation warning asking to replace them with False."""
    request = Request(url="https://example.com")
    request.meta["zyte_api"] = meta
    crawler = get_crawler()
    param_parser = _ParamParser(crawler)
    with pytest.warns(DeprecationWarning, match=r".* Use False instead\.$"):
        api_params = param_parser.parse(request)
    assert api_params is None


@pytest.mark.parametrize("key", ["zyte_api", "zyte_api_automap"])
@pytest.mark.parametrize("value", [1, ["a", "b"]])
def test_bad_meta_type(key, value):
    """Test how undocumented truthy values (*value*) for the ``zyte_api`` and
    ``zyte_api_automap`` request metadata keys (*key*) trigger a
    :exc:`ValueError` exception."""
    request = Request(url="https://example.com", meta={key: value})
    crawler = get_crawler()
    param_parser = _ParamParser(crawler)
    with pytest.raises(ValueError):
        param_parser.parse(request)


@pytest.mark.parametrize("meta", ["zyte_api", "zyte_api_automap"])
@ensureDeferred
async def test_job_id(meta, mockserver):
    """Test how the value of the ``SHUB_JOBKEY`` environment variable is
    included as ``jobId`` among the parameters sent to Zyte API, both with
    manually-defined parameters and with automatically-mapped parameters.

    Note that :func:`test_param_parser_input_custom` already tests how the
    ``JOB`` setting is mapped to the corresponding
    :func:`~scrapy_zyte_api.handler._get_api_params` parameter.
    """
    request = Request(url="https://example.com", meta={meta: True})
    with set_env(SHUB_JOBKEY="1/2/3"):
        crawler = get_crawler()
        handler = get_download_handler(crawler, "https")
        param_parser = handler._param_parser
        api_params = param_parser.parse(request)
    assert api_params["jobId"] == "1/2/3"


@ensureDeferred
async def test_default_params_none(mockserver, caplog):
    """Test how setting a value to ``None`` in the dictionary of the
    ZYTE_API_DEFAULT_PARAMS and ZYTE_API_AUTOMAP_PARAMS settings causes a
    warning, because that is not expected to be a valid value.

    Note that ``None`` is however a valid value for parameters defined in the
    ``zyte_api`` and ``zyte_api_automap`` request metadata keys. It can be used
    to unset parameters set in those settings for a specific request.

    Also note that :func:`test_param_parser_input_custom` already tests how
    the settings are mapped to the corresponding
    :func:`~scrapy_zyte_api.handler._get_api_params` parameter.
    """
    settings: SETTINGS_T = {
        "ZYTE_API_DEFAULT_PARAMS": {"a": None, "b": "c"},
        "ZYTE_API_AUTOMAP_PARAMS": {"d": None, "e": "f"},
    }
    with caplog.at_level("WARNING"):
        async with mockserver.make_handler(settings) as handler:
            assert handler._param_parser._automap_params == {"e": "f"}
            assert handler._param_parser._default_params == {"b": "c"}
    assert "Parameter 'a' in the ZYTE_API_DEFAULT_PARAMS setting is None" in caplog.text
    assert "Parameter 'd' in the ZYTE_API_AUTOMAP_PARAMS setting is None" in caplog.text


@pytest.mark.parametrize(
    "setting,meta,expected,warnings",
    [
        ({}, {}, {}, []),
        ({}, {"b": 2}, {"b": 2}, []),
        ({}, {"b": None}, {}, ["parameter b is None"]),
        ({"a": 1}, {}, {"a": 1}, []),
        ({"a": 1}, {"b": 2}, {"a": 1, "b": 2}, []),
        ({"a": 1}, {"b": None}, {"a": 1}, ["parameter b is None"]),
        ({"a": 1}, {"a": 2}, {"a": 2}, []),
        ({"a": 1}, {"a": None}, {}, []),
        ({"a": {"b": 1}}, {}, {"a": {"b": 1}}, []),
        ({"a": {"b": 1}}, {"a": {"c": 1}}, {"a": {"b": 1, "c": 1}}, []),
        (
            {"a": {"b": 1}},
            {"a": {"c": None}},
            {"a": {"b": 1}},
            ["parameter a.c is None"],
        ),
        ({"a": {"b": 1}}, {"a": {"b": 2}}, {"a": {"b": 2}}, []),
        ({"a": {"b": 1}}, {"a": {"b": None}}, {}, []),
        ({"a": {"b": 1, "c": 1}}, {"a": {"b": None}}, {"a": {"c": 1}}, []),
    ],
)
@pytest.mark.parametrize(
    "setting_key,meta_key,ignore_keys",
    [
        ("ZYTE_API_DEFAULT_PARAMS", "zyte_api", set()),
        (
            "ZYTE_API_AUTOMAP_PARAMS",
            "zyte_api_automap",
            set(DEFAULT_AUTOMAP_PARAMS),
        ),
    ],
)
def test_default_params_merging(
    setting_key, meta_key, ignore_keys, setting, meta, expected, warnings, caplog
):
    """Test how Zyte API parameters defined in the *arg_key* _get_api_params
    parameter and those defined in the *meta_key* request metadata key are
    combined.

    Request metadata takes precedence. Also, ``None`` values in request
    metadata can be used to unset parameters defined in the setting. Request
    metadata ``None`` values for keys that do not exist in the setting cause a
    warning.

    This test also makes sure that, when `None` is used to unset a parameter,
    the original request metadata key value is not modified.
    """
    request = Request(url="https://example.com")
    request.meta[meta_key] = meta
<<<<<<< HEAD
    settings: SETTINGS_T = {**SETTINGS, setting_key: setting}
    crawler = get_crawler(settings)
=======
    crawler = get_crawler({setting_key: setting})
>>>>>>> 4adedc8e
    handler = get_download_handler(crawler, "https")
    param_parser = handler._param_parser
    with caplog.at_level("WARNING"):
        api_params = param_parser.parse(request)
    for key in ignore_keys:
        api_params.pop(key)
    api_params.pop("url")
    assert api_params == expected
    if warnings:
        for warning in warnings:
            assert warning in caplog.text
    else:
        assert not caplog.records


@pytest.mark.parametrize(
    "setting,meta",
    [
        # append
        (
            {"a": "b"},
            {"b": "c"},
        ),
        # overwrite
        (
            {"a": "b"},
            {"a": "c"},
        ),
        # drop
        (
            {"a": "b"},
            {"a": None},
        ),
    ],
)
@pytest.mark.parametrize(
    "setting_key,meta_key",
    [
        ("ZYTE_API_DEFAULT_PARAMS", "zyte_api"),
        (
            "ZYTE_API_AUTOMAP_PARAMS",
            "zyte_api_automap",
        ),
    ],
)
def test_default_params_immutability(setting_key, meta_key, setting, meta):
    """Make sure that the merging of Zyte API parameters from the *arg_key*
    _get_api_params parameter with those from the *meta_key* request metadata
    key does not affect the contents of the setting for later requests."""
    request = Request(url="https://example.com")
    request.meta[meta_key] = meta
    default_params = copy(setting)
<<<<<<< HEAD
    settings: SETTINGS_T = {**SETTINGS, setting_key: setting}
    crawler = get_crawler(settings)
=======
    crawler = get_crawler({setting_key: setting})
>>>>>>> 4adedc8e
    handler = get_download_handler(crawler, "https")
    param_parser = handler._param_parser
    param_parser.parse(request)
    assert default_params == setting


@inlineCallbacks
def _test_automap(
    settings: SETTINGS_T,
    request_kwargs,
    meta,
    expected,
    warnings,
    caplog,
    cookie_jar=None,
):
    request = Request(url="https://example.com", **request_kwargs)
    request.meta["zyte_api_automap"] = meta
    settings = {**settings, "ZYTE_API_TRANSPARENT_MODE": True}
    crawler = get_crawler(settings)
    yield _process_request(crawler, request, is_start_request=True)
    if "cookies" in request_kwargs:
        try:
            cookie_middleware = get_downloader_middleware(crawler, CookiesMiddleware)
        except ValueError:
            pass
        else:
            if cookie_jar:
                _cookie_jar = _get_cookie_jar(request, cookie_middleware.jars)
                for cookie in cookie_jar:
                    _cookie = Cookie(
                        version=1,
                        name=cookie["name"],
                        value=cookie["value"],
                        port=None,
                        port_specified=False,
                        domain=cookie.get("domain"),
                        domain_specified="domain" in cookie,
                        domain_initial_dot=cookie.get("domain", "").startswith("."),
                        path=cookie.get("path", "/"),
                        path_specified="path" in cookie,
                        secure=cookie.get("secure", False),
                        expires=cookie.get("expires", None),
                        discard=False,
                        comment=None,
                        comment_url=None,
                        rest={},
                    )
                    _cookie_jar.set_cookie(_cookie)

    handler = get_download_handler(crawler, "https")
    param_parser = handler._param_parser
    with caplog.at_level("WARNING"):
        api_params = param_parser.parse(request)
    api_params.pop("url")
    assert api_params == expected
    if warnings:
        for warning in warnings:
            assert warning in caplog.text
    else:
        assert not caplog.records


@pytest.mark.parametrize(
    "meta,expected,warnings",
    [
        # If no other known main output is specified in meta, httpResponseBody
        # is requested.
        ({}, {"httpResponseBody": True, "httpResponseHeaders": True}, []),
        (
            {"unknownMainOutput": True},
            {
                "httpResponseBody": True,
                "httpResponseHeaders": True,
                "unknownMainOutput": True,
            },
            [],
        ),
        # httpResponseBody can be explicitly requested in meta, and should be
        # in cases where a binary response is expected, since automatic mapping
        # may stop working for binary responses in the future.
        (
            {"httpResponseBody": True},
            {"httpResponseBody": True, "httpResponseHeaders": True},
            [],
        ),
        # If other main outputs are specified in meta, httpRequestBody is not
        # set.
        (
            {"browserHtml": True},
            {"browserHtml": True},
            [],
        ),
        (
            {"screenshot": True},
            {"screenshot": True},
            [],
        ),
        (
            {EXTRACT_KEY: True},
            {EXTRACT_KEY: True},
            [],
        ),
        (
            {"browserHtml": True, "screenshot": True},
            {"browserHtml": True, "screenshot": True},
            [],
        ),
        # If no known main output is specified, and httpResponseBody is
        # explicitly set to False, httpResponseBody is unset and no main output
        # is added.
        (
            {"httpResponseBody": False},
            {},
            [],
        ),
        (
            {"httpResponseBody": False, "unknownMainOutput": True},
            {"unknownMainOutput": True},
            [],
        ),
        # We allow httpResponseBody and browserHtml to be both set to True, in
        # case that becomes possible in the future.
        (
            {"httpResponseBody": True, "browserHtml": True},
            {
                "browserHtml": True,
                "httpResponseBody": True,
                "httpResponseHeaders": True,
            },
            [],
        ),
        # To request httpResponseHeaders on their own, you must disable
        # httpResponseBody.
        (
            {"httpResponseHeaders": True},
            {"httpResponseBody": True, "httpResponseHeaders": True},
            [],
        ),
        (
            {"httpResponseBody": False, "httpResponseHeaders": True},
            {"httpResponseHeaders": True},
            [],
        ),
    ],
)
def test_automap_main_outputs(meta, expected, warnings, caplog):
    _test_automap({}, {}, meta, expected, warnings, caplog)


@pytest.mark.parametrize(
    "meta,expected,warnings",
    [
        # Test cases where httpResponseHeaders is not specifically set to True
        # or False, where it is automatically set to True if httpResponseBody
        # is also True, are covered in test_automap_main_outputs.
        #
        # If httpResponseHeaders is set to True in a scenario where it would
        # not be implicitly set to True, it is passed as such.
        (
            {"httpResponseBody": False, "httpResponseHeaders": True},
            {"httpResponseHeaders": True},
            [],
        ),
        (
            {"browserHtml": True, "httpResponseHeaders": True},
            {"browserHtml": True, "httpResponseHeaders": True},
            [],
        ),
        (
            {"screenshot": True, "httpResponseHeaders": True},
            {"screenshot": True, "httpResponseHeaders": True},
            [],
        ),
        (
            {EXTRACT_KEY: True, "httpResponseHeaders": True},
            {EXTRACT_KEY: True, "httpResponseHeaders": True},
            [],
        ),
        (
            {
                "unknownMainOutput": True,
                "httpResponseBody": False,
                "httpResponseHeaders": True,
            },
            {"unknownMainOutput": True, "httpResponseHeaders": True},
            [],
        ),
        # Setting httpResponseHeaders to True where it would be already True
        # implicitly, i.e. where httpResponseBody is set to True implicitly or
        # explicitly, is OK and should not generate any warning. It is a way
        # to make code future-proof, in case in the future httpResponseHeaders
        # stops being set to True by default in those scenarios.
        (
            {"httpResponseHeaders": True},
            {"httpResponseBody": True, "httpResponseHeaders": True},
            [],
        ),
        (
            {"httpResponseBody": True, "httpResponseHeaders": True},
            {"httpResponseBody": True, "httpResponseHeaders": True},
            [],
        ),
        (
            {
                "browserHtml": True,
                "httpResponseBody": True,
                "httpResponseHeaders": True,
            },
            {
                "browserHtml": True,
                "httpResponseBody": True,
                "httpResponseHeaders": True,
            },
            [],
        ),
        (
            {"unknownMainOutput": True, "httpResponseHeaders": True},
            {
                "unknownMainOutput": True,
                "httpResponseBody": True,
                "httpResponseHeaders": True,
            },
            [],
        ),
        # If httpResponseHeaders is set to False, httpResponseHeaders is not
        # defined, even if httpResponseBody is set to True, implicitly or
        # explicitly.
        ({"httpResponseHeaders": False}, {"httpResponseBody": True}, []),
        (
            {"httpResponseBody": True, "httpResponseHeaders": False},
            {"httpResponseBody": True},
            [],
        ),
        (
            {
                "httpResponseBody": True,
                "browserHtml": True,
                "httpResponseHeaders": False,
            },
            {"browserHtml": True, "httpResponseBody": True},
            [],
        ),
        (
            {"unknownMainOutput": True, "httpResponseHeaders": False},
            {"unknownMainOutput": True, "httpResponseBody": True},
            [],
        ),
        # If httpResponseHeaders is unnecessarily set to False where
        # httpResponseBody is set to False implicitly or explicitly,
        # httpResponseHeaders is not defined, and a warning is
        # logged.
        (
            {"httpResponseBody": False, "httpResponseHeaders": False},
            {},
            ["do not need to set httpResponseHeaders to False"],
        ),
        (
            {"browserHtml": True, "httpResponseHeaders": False},
            {"browserHtml": True},
            ["do not need to set httpResponseHeaders to False"],
        ),
        (
            {"screenshot": True, "httpResponseHeaders": False},
            {"screenshot": True},
            ["do not need to set httpResponseHeaders to False"],
        ),
        (
            {EXTRACT_KEY: True, "httpResponseHeaders": False},
            {EXTRACT_KEY: True},
            ["do not need to set httpResponseHeaders to False"],
        ),
        (
            {
                "unknownMainOutput": True,
                "httpResponseBody": False,
                "httpResponseHeaders": False,
            },
            {"unknownMainOutput": True},
            ["do not need to set httpResponseHeaders to False"],
        ),
    ],
)
def test_automap_header_output(meta, expected, warnings, caplog):
    _test_automap({}, {}, meta, expected, warnings, caplog)


@pytest.mark.parametrize(
    "method,meta,expected,warnings",
    [
        # The GET HTTP method is not mapped, since it is the default method.
        (
            "GET",
            {},
            {
                "httpResponseBody": True,
                "httpResponseHeaders": True,
            },
            [],
        ),
        # Other HTTP methods, regardless of whether they are supported,
        # unsupported, or unknown, are mapped as httpRequestMethod, letting
        # Zyte API decide whether or not they are allowed.
        *(
            (
                method,
                {},
                {
                    "httpResponseBody": True,
                    "httpResponseHeaders": True,
                    "httpRequestMethod": method,
                },
                [],
            )
            for method in (
                "POST",
                "PUT",
                "DELETE",
                "OPTIONS",
                "TRACE",
                "PATCH",
                "HEAD",
                "CONNECT",
                "FOO",
            )
        ),
        # If httpRequestMethod is also specified in meta with the same value
        # as Request.method, a warning is logged asking to use only
        # Request.method.
        (
            None,
            {"httpRequestMethod": "GET"},
            {
                "httpResponseBody": True,
                "httpResponseHeaders": True,
            },
            ["Use Request.method"],
        ),
        (
            "POST",
            {"httpRequestMethod": "POST"},
            {
                "httpResponseBody": True,
                "httpResponseHeaders": True,
                "httpRequestMethod": "POST",
            },
            ["Use Request.method"],
        ),
        # If httpRequestMethod is also specified in meta with a different value
        # from Request.method, a warning is logged asking to use Request.meta,
        # and the meta value takes precedence.
        (
            "POST",
            {"httpRequestMethod": "GET"},
            {
                "httpResponseBody": True,
                "httpResponseHeaders": True,
            },
            [
                "Use Request.method",
                "does not match the Zyte API httpRequestMethod",
            ],
        ),
        (
            "POST",
            {"httpRequestMethod": "PUT"},
            {
                "httpResponseBody": True,
                "httpResponseHeaders": True,
                "httpRequestMethod": "PUT",
            },
            [
                "Use Request.method",
                "does not match the Zyte API httpRequestMethod",
            ],
        ),
        # If httpResponseBody is not True, implicitly or explicitly,
        # Request.method is still mapped for anything other than GET.
        (
            "POST",
            {"browserHtml": True},
            {
                "browserHtml": True,
                "httpRequestMethod": "POST",
            },
            [],
        ),
        (
            "POST",
            {"screenshot": True},
            {
                "screenshot": True,
                "httpRequestMethod": "POST",
            },
            [],
        ),
        (
            "POST",
            {EXTRACT_KEY: True},
            {
                EXTRACT_KEY: True,
                "httpRequestMethod": "POST",
            },
            [],
        ),
    ],
)
def test_automap_method(method, meta, expected, warnings, caplog):
    _test_automap({}, {"method": method}, meta, expected, warnings, caplog)


@pytest.mark.parametrize(
    "headers,meta,expected,warnings",
    [
        # If httpResponseBody is True, implicitly or explicitly,
        # Request.headers are mapped as customHttpRequestHeaders.
        (
            {"Referer": "a"},
            {},
            {
                "customHttpRequestHeaders": [
                    {"name": "Referer", "value": "a"},
                ],
                "httpResponseBody": True,
                "httpResponseHeaders": True,
            },
            [],
        ),
        # If browserHtml, screenshot, or automatic extraction properties are
        # True, Request.headers are mapped as requestHeaders.
        (
            {"Referer": "a"},
            {"browserHtml": True},
            {
                "browserHtml": True,
                "requestHeaders": {"referer": "a"},
            },
            [],
        ),
        (
            {"Referer": "a"},
            {"screenshot": True},
            {
                "requestHeaders": {"referer": "a"},
                "screenshot": True,
            },
            [],
        ),
        (
            {"Referer": "a"},
            {EXTRACT_KEY: True},
            {
                "requestHeaders": {"referer": "a"},
                EXTRACT_KEY: True,
            },
            [],
        ),
        # If both httpResponseBody and browserHtml (or screenshot, or both, or
        # automatic extraction properties) are True, implicitly or explicitly,
        # Request.headers are mapped both as customHttpRequestHeaders and as
        # requestHeaders.
        (
            {"Referer": "a"},
            {"browserHtml": True, "httpResponseBody": True},
            {
                "browserHtml": True,
                "customHttpRequestHeaders": [
                    {"name": "Referer", "value": "a"},
                ],
                "httpResponseBody": True,
                "httpResponseHeaders": True,
                "requestHeaders": {"referer": "a"},
            },
            [],
        ),
        (
            {"Referer": "a"},
            {"screenshot": True, "httpResponseBody": True},
            {
                "customHttpRequestHeaders": [
                    {"name": "Referer", "value": "a"},
                ],
                "httpResponseBody": True,
                "httpResponseHeaders": True,
                "requestHeaders": {"referer": "a"},
                "screenshot": True,
            },
            [],
        ),
        (
            {"Referer": "a"},
            {EXTRACT_KEY: True, "httpResponseBody": True},
            {
                "customHttpRequestHeaders": [
                    {"name": "Referer", "value": "a"},
                ],
                "httpResponseBody": True,
                "httpResponseHeaders": True,
                "requestHeaders": {"referer": "a"},
                EXTRACT_KEY: True,
            },
            [],
        ),
        (
            {"Referer": "a"},
            {"browserHtml": True, "screenshot": True, "httpResponseBody": True},
            {
                "browserHtml": True,
                "customHttpRequestHeaders": [
                    {"name": "Referer", "value": "a"},
                ],
                "httpResponseBody": True,
                "httpResponseHeaders": True,
                "requestHeaders": {"referer": "a"},
                "screenshot": True,
            },
            [],
        ),
        # If httpResponseBody is True, implicitly or explicitly, and there is
        # no other known main output parameter (browserHtml, screenshot),
        # Request.headers are mapped as customHttpRequestHeaders only.
        #
        # While future main output parameters are likely to use requestHeaders
        # instead, we cannot know if an unknown parameter is a main output
        # parameter or a different type of parameter for httpRequestBody, and
        # what we know for sure is that, at the time of writing, Zyte API does
        # not allow requestHeaders to be combined with httpRequestBody.
        (
            {"Referer": "a"},
            {"unknownMainOutput": True},
            {
                "customHttpRequestHeaders": [
                    {"name": "Referer", "value": "a"},
                ],
                "httpResponseBody": True,
                "httpResponseHeaders": True,
                "unknownMainOutput": True,
            },
            [],
        ),
        # If no known main output is requested, implicitly or explicitly, we
        # assume that some unknown main output is being requested, and we map
        # Request.headers as requestHeaders because that is the most likely way
        # headers will need to be mapped for a future main output.
        (
            {"Referer": "a"},
            {"httpResponseBody": False},
            {
                "requestHeaders": {"referer": "a"},
            },
            [],
        ),
        (
            {"Referer": "a"},
            {"unknownMainOutput": True, "httpResponseBody": False},
            {
                "requestHeaders": {"referer": "a"},
                "unknownMainOutput": True,
            },
            [],
        ),
        # False disables header mapping.
        (
            {"Referer": "a"},
            {"customHttpRequestHeaders": False},
            {
                "httpResponseBody": True,
                "httpResponseHeaders": True,
            },
            [],
        ),
        (
            {"Referer": "a"},
            {"browserHtml": True, "requestHeaders": False},
            {
                "browserHtml": True,
            },
            [],
        ),
        (
            {"Referer": "a"},
            {
                "browserHtml": True,
                "httpResponseBody": True,
                "customHttpRequestHeaders": False,
            },
            {
                "browserHtml": True,
                "httpResponseBody": True,
                "httpResponseHeaders": True,
                "requestHeaders": {"referer": "a"},
            },
            [],
        ),
        (
            {"Referer": "a"},
            {"browserHtml": True, "httpResponseBody": True, "requestHeaders": False},
            {
                "browserHtml": True,
                "customHttpRequestHeaders": [
                    {"name": "Referer", "value": "a"},
                ],
                "httpResponseBody": True,
                "httpResponseHeaders": True,
            },
            [],
        ),
        (
            {"Referer": "a"},
            {
                "browserHtml": True,
                "httpResponseBody": True,
                "customHttpRequestHeaders": False,
                "requestHeaders": False,
            },
            {
                "browserHtml": True,
                "httpResponseBody": True,
                "httpResponseHeaders": True,
            },
            [],
        ),
        # True forces header mapping.
        (
            {"Referer": "a"},
            {"requestHeaders": True},
            {
                "customHttpRequestHeaders": [
                    {"name": "Referer", "value": "a"},
                ],
                "httpResponseBody": True,
                "httpResponseHeaders": True,
                "requestHeaders": {"referer": "a"},
            },
            [],
        ),
        (
            {"Referer": "a"},
            {"browserHtml": True, "customHttpRequestHeaders": True},
            {
                "browserHtml": True,
                "customHttpRequestHeaders": [
                    {"name": "Referer", "value": "a"},
                ],
                "requestHeaders": {"referer": "a"},
            },
            [],
        ),
        # Headers with None as value are not mapped.
        (
            {"Referer": None},
            {},
            {
                "httpResponseBody": True,
                "httpResponseHeaders": True,
            },
            [],
        ),
        (
            {"Referer": None},
            {"browserHtml": True},
            {
                "browserHtml": True,
            },
            [],
        ),
        (
            {"Referer": None},
            {"browserHtml": True, "httpResponseBody": True},
            {
                "browserHtml": True,
                "httpResponseBody": True,
                "httpResponseHeaders": True,
            },
            [],
        ),
        (
            {"Referer": None},
            {"screenshot": True},
            {
                "screenshot": True,
            },
            [],
        ),
        (
            {"Referer": None},
            {EXTRACT_KEY: True},
            {
                EXTRACT_KEY: True,
            },
            [],
        ),
        (
            {"Referer": None},
            {"screenshot": True, "httpResponseBody": True},
            {
                "screenshot": True,
                "httpResponseBody": True,
                "httpResponseHeaders": True,
            },
            [],
        ),
        (
            {"Referer": None},
            {EXTRACT_KEY: True, "httpResponseBody": True},
            {
                EXTRACT_KEY: True,
                "httpResponseBody": True,
                "httpResponseHeaders": True,
            },
            [],
        ),
        (
            {"Referer": None},
            {"unknownMainOutput": True},
            {
                "httpResponseBody": True,
                "httpResponseHeaders": True,
                "unknownMainOutput": True,
            },
            [],
        ),
        (
            {"Referer": None},
            {"unknownMainOutput": True, "httpResponseBody": False},
            {
                "unknownMainOutput": True,
            },
            [],
        ),
        (
            {"Referer": None},
            {"httpResponseBody": False},
            {},
            [],
        ),
        # Warn if header parameters are used in meta, even if the values match
        # request headers, and even if there are no request headers to match in
        # the first place. If they do not match, meta takes precedence.
        (
            {"Referer": "a"},
            {
                "customHttpRequestHeaders": [
                    {"name": "Referer", "value": "a"},
                ]
            },
            {
                "customHttpRequestHeaders": [
                    {"name": "Referer", "value": "a"},
                ],
                "httpResponseBody": True,
                "httpResponseHeaders": True,
            },
            ["Use Request.headers instead"],
        ),
        (
            {"Referer": "a"},
            {
                "browserHtml": True,
                "requestHeaders": {"referer": "a"},
            },
            {
                "browserHtml": True,
                "requestHeaders": {"referer": "a"},
            },
            ["Use Request.headers instead"],
        ),
        (
            {"Referer": "a"},
            {
                "customHttpRequestHeaders": [
                    {"name": "Referer", "value": "b"},
                ]
            },
            {
                "customHttpRequestHeaders": [
                    {"name": "Referer", "value": "b"},
                ],
                "httpResponseBody": True,
                "httpResponseHeaders": True,
            },
            ["Use Request.headers instead"],
        ),
        (
            {"Referer": "a"},
            {
                "browserHtml": True,
                "requestHeaders": {"referer": "b"},
            },
            {
                "browserHtml": True,
                "requestHeaders": {"referer": "b"},
            },
            ["Use Request.headers instead"],
        ),
        (
            {},
            {
                "customHttpRequestHeaders": [
                    {"name": "Referer", "value": "a"},
                ]
            },
            {
                "customHttpRequestHeaders": [
                    {"name": "Referer", "value": "a"},
                ],
                "httpResponseBody": True,
                "httpResponseHeaders": True,
            },
            ["Use Request.headers instead"],
        ),
        (
            {},
            {
                "browserHtml": True,
                "requestHeaders": {"referer": "a"},
            },
            {
                "browserHtml": True,
                "requestHeaders": {"referer": "a"},
            },
            ["Use Request.headers instead"],
        ),
        # If httpRequestBody is True and requestHeaders is defined in meta, or
        # if browserHtml is True and customHttpRequestHeaders is defined in
        # meta, keep the meta parameters and do not issue a warning. There is
        # no need for a warning because the request should get an error
        # response from Zyte API. And if Zyte API were not to send an error
        # response, that would mean the Zyte API has started supporting this
        # scenario, all the more reason not to warn and let the parameters
        # reach Zyte API.
        (
            {},
            {
                "requestHeaders": {"referer": "a"},
            },
            {
                "httpResponseBody": True,
                "httpResponseHeaders": True,
                "requestHeaders": {"referer": "a"},
            },
            [],
        ),
        (
            {},
            {
                "browserHtml": True,
                "customHttpRequestHeaders": [
                    {"name": "Referer", "value": "a"},
                ],
            },
            {
                "browserHtml": True,
                "customHttpRequestHeaders": [
                    {"name": "Referer", "value": "a"},
                ],
            },
            [],
        ),
        # Unsupported headers not present in Scrapy requests by default are
        # dropped with a warning.
        # If all headers are unsupported, the header parameter is not even set.
        (
            {"a": "b"},
            {"browserHtml": True},
            {
                "browserHtml": True,
            },
            ["cannot be mapped"],
        ),
        # Headers with an empty string as value are not silently ignored.
        (
            {"a": ""},
            {"browserHtml": True},
            {
                "browserHtml": True,
            },
            ["cannot be mapped"],
        ),
        # The Accept, Accept-Encoding, Accept-Language and User-Agent headers,
        # when unsupported (i.e. browser requests), are dropped with a warning
        # if the user set them manually (even if they are set with their
        # default value).
        *(
            (
                headers,
                {"browserHtml": True},
                {
                    "browserHtml": True,
                },
                ["cannot be mapped"],
            )
            for headers in (
                {
                    "Accept": DEFAULT_REQUEST_HEADERS["Accept"],
                },
                {
                    "Accept": "application/json",
                },
                {
                    "Accept-Encoding": DEFAULT_ACCEPT_ENCODING,
                },
                {
                    "Accept-Encoding": "br",
                },
                {
                    "Accept-Language": "uk",
                },
                {
                    "Accept-Language": DEFAULT_REQUEST_HEADERS["Accept-Language"],
                },
                {
                    "User-Agent": DEFAULT_USER_AGENT,
                },
                {
                    "User-Agent": "foo/1.2.3",
                },
            )
        ),
        # The User-Agent header, which Scrapy sets by default, is used for
        # customHttpRequestHeaders if the value comes from a user-defined
        # setting (as opposed to the global default value).
        (
            {"User-Agent": DEFAULT_USER_AGENT},
            {},
            {
                "customHttpRequestHeaders": [
                    {"name": "User-Agent", "value": DEFAULT_USER_AGENT}
                ],
                "httpResponseBody": True,
                "httpResponseHeaders": True,
            },
            [],
        ),
        (
            {"User-Agent": ""},
            {},
            {
                "customHttpRequestHeaders": [{"name": "User-Agent", "value": ""}],
                "httpResponseBody": True,
                "httpResponseHeaders": True,
            },
            [],
        ),
<<<<<<< HEAD
=======
        (
            {"User-Agent": ""},
            {"browserHtml": True},
            {
                "browserHtml": True,
            },
            ["cannot be mapped"],
        ),
        # Zyte Smart Proxy Manager special header handling.
        (
            {"X-Crawlera-Foo": "Bar"},
            {},
            {
                "httpResponseBody": True,
                "httpResponseHeaders": True,
            },
            ["This header has been dropped"],
        ),
        (
            {"X-Crawlera-Client": "Custom client string"},
            {},
            {
                "httpResponseBody": True,
                "httpResponseHeaders": True,
            },
            ["This header has been dropped"],
        ),
        (
            {"X-Crawlera-Cookies": "enable"},
            {},
            {
                "httpResponseBody": True,
                "httpResponseHeaders": True,
            },
            ["To achieve the same behavior with Zyte API, do not set request cookies"],
        ),
        (
            {"X-Crawlera-Cookies": "disable"},
            {},
            {
                "httpResponseBody": True,
                "httpResponseHeaders": True,
            },
            ["it is the default behavior of Zyte API"],
        ),
        (
            {"X-Crawlera-Cookies": "discard"},
            {},
            {
                "cookieManagement": "discard",
                "httpResponseBody": True,
                "httpResponseHeaders": True,
            },
            ["has been assigned to the matching Zyte API request parameter"],
        ),
        (
            {"X-Crawlera-Cookies": "foo"},
            {
                "cookieManagement": "bar",
            },
            {
                "cookieManagement": "bar",
                "httpResponseBody": True,
                "httpResponseHeaders": True,
            },
            ["has already been defined on the request"],
        ),
        (
            {"X-Crawlera-Cookies": "foo"},
            {},
            {
                "httpResponseBody": True,
                "httpResponseHeaders": True,
            },
            ["cannot be mapped to a Zyte API request parameter"],
        ),
        (
            {"X-Crawlera-JobId": "foo"},
            {},
            {
                "httpResponseBody": True,
                "httpResponseHeaders": True,
                "jobId": "foo",
            },
            ["has been assigned to the matching Zyte API request parameter"],
        ),
        (
            {"X-Crawlera-JobId": "foo"},
            {
                "jobId": "bar",
            },
            {
                "httpResponseBody": True,
                "httpResponseHeaders": True,
                "jobId": "bar",
            },
            ["has already been defined on the request"],
        ),
        (
            {"X-Crawlera-Max-Retries": "1"},
            {},
            {
                "httpResponseBody": True,
                "httpResponseHeaders": True,
            },
            ["This header has been dropped"],
        ),
        (
            {"X-Crawlera-No-Bancheck": "1"},
            {},
            {
                "httpResponseBody": True,
                "httpResponseHeaders": True,
            },
            ["This header has been dropped"],
        ),
        (
            {"X-Crawlera-Profile": "pass"},
            {},
            {
                "httpResponseBody": True,
                "httpResponseHeaders": True,
            },
            ["cannot be mapped to the matching Zyte API request parameter"],
        ),
        (
            {"X-Crawlera-Profile": "desktop"},
            {},
            {
                "device": "desktop",
                "httpResponseBody": True,
                "httpResponseHeaders": True,
            },
            ["has been assigned to the matching Zyte API request parameter"],
        ),
        (
            {"X-Crawlera-Profile": "mobile"},
            {},
            {
                "device": "mobile",
                "httpResponseBody": True,
                "httpResponseHeaders": True,
            },
            ["has been assigned to the matching Zyte API request parameter"],
        ),
        (
            {"X-Crawlera-Profile": "foo"},
            {},
            {
                "httpResponseBody": True,
                "httpResponseHeaders": True,
            },
            ["cannot be mapped to the matching Zyte API request parameter"],
        ),
        (
            {"X-Crawlera-Profile": "foo"},
            {
                "device": "bar",
            },
            {
                "device": "bar",
                "httpResponseBody": True,
                "httpResponseHeaders": True,
            },
            ["has already been defined on the request"],
        ),
        (
            {"X-Crawlera-Profile-Pass": "foo"},
            {},
            {
                "httpResponseBody": True,
                "httpResponseHeaders": True,
            },
            ["This header has been dropped"],
        ),
        (
            {"X-Crawlera-Region": "foo"},
            {},
            {
                "geolocation": "foo",
                "httpResponseBody": True,
                "httpResponseHeaders": True,
            },
            ["has been assigned to the matching Zyte API request parameter"],
        ),
        (
            {"X-Crawlera-Region": "foo"},
            {
                "geolocation": "bar",
            },
            {
                "geolocation": "bar",
                "httpResponseBody": True,
                "httpResponseHeaders": True,
            },
            ["has already been defined on the request"],
        ),
        (
            {"X-Crawlera-Session": "foo"},
            {},
            {
                "httpResponseBody": True,
                "httpResponseHeaders": True,
            },
            ["This header has been dropped"],
        ),
        (
            {"X-Crawlera-Timeout": "40000"},
            {},
            {
                "httpResponseBody": True,
                "httpResponseHeaders": True,
            },
            ["This header has been dropped"],
        ),
        (
            {"X-Crawlera-Use-Https": "1"},
            {},
            {
                "httpResponseBody": True,
                "httpResponseHeaders": True,
            },
            ["This header has been dropped"],
        ),
        (
            {"X-Crawlera-Foo": "Bar"},
            {
                "browserHtml": True,
            },
            {
                "browserHtml": True,
            },
            ["This header has been dropped"],
        ),
        (
            {"X-Crawlera-Client": "Custom client string"},
            {
                "browserHtml": True,
            },
            {
                "browserHtml": True,
            },
            ["This header has been dropped"],
        ),
        (
            {"X-Crawlera-Cookies": "enable"},
            {
                "browserHtml": True,
            },
            {
                "browserHtml": True,
            },
            ["To achieve the same behavior with Zyte API, do not set request cookies"],
        ),
        (
            {"X-Crawlera-Cookies": "disable"},
            {
                "browserHtml": True,
            },
            {
                "browserHtml": True,
            },
            ["it is the default behavior of Zyte API"],
        ),
        (
            {"X-Crawlera-Cookies": "discard"},
            {
                "browserHtml": True,
            },
            {
                "browserHtml": True,
                "cookieManagement": "discard",
            },
            ["has been assigned to the matching Zyte API request parameter"],
        ),
        (
            {"X-Crawlera-Cookies": "foo"},
            {
                "browserHtml": True,
                "cookieManagement": "bar",
            },
            {
                "browserHtml": True,
                "cookieManagement": "bar",
            },
            ["has already been defined on the request"],
        ),
        (
            {"X-Crawlera-Cookies": "foo"},
            {
                "browserHtml": True,
            },
            {
                "browserHtml": True,
            },
            ["cannot be mapped to a Zyte API request parameter"],
        ),
        (
            {"X-Crawlera-JobId": "foo"},
            {
                "browserHtml": True,
            },
            {
                "browserHtml": True,
                "jobId": "foo",
            },
            ["has been assigned to the matching Zyte API request parameter"],
        ),
        (
            {"X-Crawlera-JobId": "foo"},
            {
                "browserHtml": True,
                "jobId": "bar",
            },
            {
                "browserHtml": True,
                "jobId": "bar",
            },
            ["has already been defined on the request"],
        ),
        (
            {"X-Crawlera-Max-Retries": "1"},
            {
                "browserHtml": True,
            },
            {
                "browserHtml": True,
            },
            ["This header has been dropped"],
        ),
        (
            {"X-Crawlera-No-Bancheck": "1"},
            {
                "browserHtml": True,
            },
            {
                "browserHtml": True,
            },
            ["This header has been dropped"],
        ),
        (
            {"X-Crawlera-Profile": "pass"},
            {
                "browserHtml": True,
            },
            {
                "browserHtml": True,
            },
            ["This header has been dropped"],
        ),
        (
            {"X-Crawlera-Profile": "desktop"},
            {
                "browserHtml": True,
            },
            {
                "browserHtml": True,
            },
            ["This header has been dropped"],
        ),
        (
            {"X-Crawlera-Profile": "mobile"},
            {
                "browserHtml": True,
            },
            {
                "browserHtml": True,
            },
            ["This header has been dropped"],
        ),
        (
            {"X-Crawlera-Profile": "foo"},
            {
                "browserHtml": True,
            },
            {
                "browserHtml": True,
            },
            ["This header has been dropped"],
        ),
        (
            {"X-Crawlera-Profile": "foo"},
            {
                # Zyte API does not support it, it will trigger a 400 response,
                # but we allow it for forward compatibility, i.e. in case it is
                # supported in the future.
                "device": "bar",
                "browserHtml": True,
            },
            {
                "device": "bar",
                "browserHtml": True,
            },
            ["This header has been dropped"],
        ),
        (
            {"X-Crawlera-Profile-Pass": "foo"},
            {
                "browserHtml": True,
            },
            {
                "browserHtml": True,
            },
            ["This header has been dropped"],
        ),
        (
            {"X-Crawlera-Region": "foo"},
            {
                "browserHtml": True,
            },
            {
                "browserHtml": True,
                "geolocation": "foo",
            },
            ["has been assigned to the matching Zyte API request parameter"],
        ),
        (
            {"X-Crawlera-Region": "foo"},
            {
                "browserHtml": True,
                "geolocation": "bar",
            },
            {
                "browserHtml": True,
                "geolocation": "bar",
            },
            ["has already been defined on the request"],
        ),
        (
            {"X-Crawlera-Session": "foo"},
            {
                "browserHtml": True,
            },
            {
                "browserHtml": True,
            },
            ["This header has been dropped"],
        ),
        (
            {"X-Crawlera-Timeout": "40000"},
            {
                "browserHtml": True,
            },
            {
                "browserHtml": True,
            },
            ["This header has been dropped"],
        ),
        (
            {"X-Crawlera-Use-Https": "1"},
            {
                "browserHtml": True,
            },
            {
                "browserHtml": True,
            },
            ["This header has been dropped"],
        ),
>>>>>>> 4adedc8e
    ],
)
@inlineCallbacks
def test_automap_headers(headers, meta, expected, warnings, caplog):
    yield _test_automap({}, {"headers": headers}, meta, expected, warnings, caplog)


@pytest.mark.parametrize(
    "settings,headers,meta,expected,warnings",
    [
        # You may update the ZYTE_API_SKIP_HEADERS setting to remove
        # headers that the customHttpRequestHeaders parameter starts supporting
        # in the future.
        (
            {
                "ZYTE_API_SKIP_HEADERS": [],
            },
            {
                "User-Agent": "",
            },
            {},
            {
                "httpResponseBody": True,
                "httpResponseHeaders": True,
                "customHttpRequestHeaders": [
                    {"name": "User-Agent", "value": ""},
                ],
            },
            [],
        ),
        # You may update the ZYTE_API_BROWSER_HEADERS setting to extend support
        # for new fields that the requestHeaders parameter may support in the
        # future.
        (
            {
                "ZYTE_API_BROWSER_HEADERS": {
                    "referer": "referer",
                    "user-agent": "userAgent",
                },
            },
            {"User-Agent": ""},
            {"browserHtml": True},
            {
                "browserHtml": True,
                "requestHeaders": {"userAgent": ""},
            },
            [],
        ),
    ],
)
def test_automap_header_settings(settings, headers, meta, expected, warnings, caplog):
    _test_automap(settings, {"headers": headers}, meta, expected, warnings, caplog)


REQUEST_INPUT_COOKIES_EMPTY: Dict[str, str] = {}
REQUEST_INPUT_COOKIES_MINIMAL_DICT = {"a": "b"}
REQUEST_INPUT_COOKIES_MINIMAL_LIST = [{"name": "a", "value": "b"}]
REQUEST_INPUT_COOKIES_MAXIMAL = [
    {"name": "c", "value": "d", "domain": "example.com", "path": "/"}
]
REQUEST_OUTPUT_COOKIES_MINIMAL = [{"name": "a", "value": "b", "domain": "example.com"}]
REQUEST_OUTPUT_COOKIES_MAXIMAL = [
    {"name": "c", "value": "d", "domain": ".example.com", "path": "/"}
]


@pytest.mark.parametrize(
    "settings,cookies,meta,params,expected,warnings,cookie_jar",
    [
        # Cookies, both for requests and for responses, are enabled based on
        # both ZYTE_API_EXPERIMENTAL_COOKIES_ENABLED (default: False) and
        # COOKIES_ENABLED (default: True).
        *(
            (
                settings,
                input_cookies,
                {},
                {},
                {
                    "httpResponseBody": True,
                    "httpResponseHeaders": True,
                },
                setup_warnings
                or (
                    run_time_warnings
                    if cast(Dict, settings).get("COOKIES_ENABLED", True)
                    else []
                ),
                [],
            )
            for input_cookies, run_time_warnings in (
                (
                    REQUEST_INPUT_COOKIES_EMPTY,
                    [],
                ),
                (
                    REQUEST_INPUT_COOKIES_MINIMAL_DICT,
                    [
                        "there are cookies in the cookiejar, but ZYTE_API_EXPERIMENTAL_COOKIES_ENABLED is False",
                    ],
                ),
            )
            for settings, setup_warnings in (
                (
                    {},
                    [],
                ),
                (
                    {
                        "COOKIES_ENABLED": True,
                    },
                    [],
                ),
                (
                    {
                        "COOKIES_ENABLED": False,
                    },
                    [],
                ),
                (
                    {
                        "COOKIES_ENABLED": False,
                        "ZYTE_API_EXPERIMENTAL_COOKIES_ENABLED": True,
                    },
                    [
                        "ZYTE_API_EXPERIMENTAL_COOKIES_ENABLED is True, but it will have no effect because COOKIES_ENABLED is False.",
                    ],
                ),
                (
                    {
                        "COOKIES_ENABLED": False,
                        "ZYTE_API_EXPERIMENTAL_COOKIES_ENABLED": False,
                    },
                    [],
                ),
            )
        ),
        *(
            (
                settings,
                input_cookies,
                {},
                {},
                {
                    "httpResponseBody": True,
                    "httpResponseHeaders": True,
                    "experimental": {
                        "responseCookies": True,
                        **cast(Dict, output_cookies),
                    },
                },
                [],
                [],
            )
            for input_cookies, output_cookies in (
                (
                    REQUEST_INPUT_COOKIES_EMPTY,
                    {},
                ),
                (
                    REQUEST_INPUT_COOKIES_MINIMAL_DICT,
                    {"requestCookies": REQUEST_OUTPUT_COOKIES_MINIMAL},
                ),
            )
            for settings in (
                {
                    "ZYTE_API_EXPERIMENTAL_COOKIES_ENABLED": True,
                },
                {
                    "COOKIES_ENABLED": True,
                    "ZYTE_API_EXPERIMENTAL_COOKIES_ENABLED": True,
                },
            )
        ),
        # Do not warn about request cookies not being mapped if cookies are
        # manually set.
        *(
            (
                settings,
                REQUEST_INPUT_COOKIES_MINIMAL_DICT,
                {},
                {
                    "experimental": {
                        "requestCookies": REQUEST_OUTPUT_COOKIES_MINIMAL,
                    }
                },
                {
                    "httpResponseBody": True,
                    "httpResponseHeaders": True,
                    "experimental": {
                        "requestCookies": REQUEST_OUTPUT_COOKIES_MINIMAL,
                    },
                },
                [],
                [],
            )
            for settings in (
                {},
                {
                    "COOKIES_ENABLED": True,
                },
            )
        ),
        # dont_merge_cookies=True on request metadata disables cookies.
        (
            {
                "ZYTE_API_EXPERIMENTAL_COOKIES_ENABLED": True,
            },
            REQUEST_INPUT_COOKIES_EMPTY,
            {
                "dont_merge_cookies": True,
            },
            {},
            {
                "httpResponseBody": True,
                "httpResponseHeaders": True,
            },
            [],
            [],
        ),
        (
            {
                "ZYTE_API_EXPERIMENTAL_COOKIES_ENABLED": True,
            },
            REQUEST_INPUT_COOKIES_MINIMAL_DICT,
            {
                "dont_merge_cookies": True,
            },
            {},
            {
                "httpResponseBody": True,
                "httpResponseHeaders": True,
            },
            [],
            [],
        ),
        # Do not warn about request cookies not being mapped if
        # dont_merge_cookies=True is set on request metadata.
        *(
            (
                settings,
                REQUEST_INPUT_COOKIES_MINIMAL_DICT,
                {
                    "dont_merge_cookies": True,
                },
                {},
                {
                    "httpResponseBody": True,
                    "httpResponseHeaders": True,
                },
                [],
                [
                    {
                        "name": "foo",
                        "value": "bar",
                        "domain": "example.com",
                    }
                ],
            )
            for settings in (
                {},
                {
                    "COOKIES_ENABLED": True,
                },
            )
        ),
        # Cookies can be disabled setting the corresponding Zyte API parameter
        # to False.
        (
            {
                "ZYTE_API_EXPERIMENTAL_COOKIES_ENABLED": True,
            },
            REQUEST_INPUT_COOKIES_EMPTY,
            {},
            {
                "experimental": {
                    "responseCookies": False,
                }
            },
            {
                "httpResponseBody": True,
                "httpResponseHeaders": True,
            },
            [],
            [],
        ),
        (
            {
                "ZYTE_API_EXPERIMENTAL_COOKIES_ENABLED": True,
            },
            REQUEST_INPUT_COOKIES_EMPTY,
            {},
            {
                "experimental": {
                    "requestCookies": False,
                }
            },
            {
                "httpResponseBody": True,
                "httpResponseHeaders": True,
                "experimental": {"responseCookies": True},
            },
            [],
            [],
        ),
        (
            {
                "ZYTE_API_EXPERIMENTAL_COOKIES_ENABLED": True,
            },
            REQUEST_INPUT_COOKIES_EMPTY,
            {},
            {
                "experimental": {
                    "responseCookies": False,
                    "requestCookies": False,
                }
            },
            {
                "httpResponseBody": True,
                "httpResponseHeaders": True,
            },
            [],
            [],
        ),
        (
            {
                "ZYTE_API_EXPERIMENTAL_COOKIES_ENABLED": True,
            },
            REQUEST_INPUT_COOKIES_MINIMAL_DICT,
            {},
            {
                "experimental": {
                    "responseCookies": False,
                }
            },
            {
                "httpResponseBody": True,
                "httpResponseHeaders": True,
                "experimental": {
                    "requestCookies": REQUEST_OUTPUT_COOKIES_MINIMAL,
                },
            },
            [],
            [],
        ),
        (
            {
                "ZYTE_API_EXPERIMENTAL_COOKIES_ENABLED": True,
            },
            REQUEST_INPUT_COOKIES_MINIMAL_DICT,
            {},
            {
                "experimental": {
                    "requestCookies": False,
                }
            },
            {
                "httpResponseBody": True,
                "httpResponseHeaders": True,
                "experimental": {"responseCookies": True},
            },
            [],
            [],
        ),
        (
            {
                "ZYTE_API_EXPERIMENTAL_COOKIES_ENABLED": True,
            },
            REQUEST_INPUT_COOKIES_MINIMAL_DICT,
            {},
            {
                "experimental": {
                    "responseCookies": False,
                    "requestCookies": False,
                }
            },
            {
                "httpResponseBody": True,
                "httpResponseHeaders": True,
            },
            [],
            [],
        ),
        # Setting requestCookies to [] disables automatic mapping, but logs a
        # a warning recommending to either use False to achieve the same or
        # remove the parameter to let automatic mapping work.
        (
            {
                "ZYTE_API_EXPERIMENTAL_COOKIES_ENABLED": True,
            },
            REQUEST_INPUT_COOKIES_MINIMAL_DICT,
            {},
            {
                "experimental": {
                    "requestCookies": [],
                }
            },
            {
                "httpResponseBody": True,
                "httpResponseHeaders": True,
                "experimental": {
                    "requestCookies": [],
                    "responseCookies": True,
                },
            },
            [
                "is overriding automatic request cookie mapping",
            ],
            [],
        ),
        # Cookies work for browser and automatic extraction requests as well.
        (
            {
                "ZYTE_API_EXPERIMENTAL_COOKIES_ENABLED": True,
            },
            REQUEST_INPUT_COOKIES_MINIMAL_DICT,
            {},
            {
                "browserHtml": True,
            },
            {
                "browserHtml": True,
                "experimental": {
                    "responseCookies": True,
                    "requestCookies": REQUEST_OUTPUT_COOKIES_MINIMAL,
                },
            },
            [],
            [],
        ),
        (
            {
                "ZYTE_API_EXPERIMENTAL_COOKIES_ENABLED": True,
            },
            REQUEST_INPUT_COOKIES_MINIMAL_DICT,
            {},
            {
                "screenshot": True,
            },
            {
                "screenshot": True,
                "experimental": {
                    "responseCookies": True,
                    "requestCookies": REQUEST_OUTPUT_COOKIES_MINIMAL,
                },
            },
            [],
            [],
        ),
        (
            {
                "ZYTE_API_EXPERIMENTAL_COOKIES_ENABLED": True,
            },
            REQUEST_INPUT_COOKIES_MINIMAL_DICT,
            {},
            {
                EXTRACT_KEY: True,
            },
            {
                EXTRACT_KEY: True,
                "experimental": {
                    "responseCookies": True,
                    "requestCookies": REQUEST_OUTPUT_COOKIES_MINIMAL,
                },
            },
            [],
            [],
        ),
        # Cookies are mapped correctly, both with minimum and maximum cookie
        # parameters.
        *(
            (
                {
                    "ZYTE_API_EXPERIMENTAL_COOKIES_ENABLED": True,
                },
                input,
                {},
                {},
                {
                    "httpResponseBody": True,
                    "httpResponseHeaders": True,
                    "experimental": {
                        "responseCookies": True,
                        "requestCookies": output,
                    },
                },
                [],
                [],
            )
            for input, output in (
                (
                    REQUEST_INPUT_COOKIES_MINIMAL_DICT,
                    REQUEST_OUTPUT_COOKIES_MINIMAL,
                ),
                (
                    REQUEST_INPUT_COOKIES_MINIMAL_LIST,
                    REQUEST_OUTPUT_COOKIES_MINIMAL,
                ),
                (
                    REQUEST_INPUT_COOKIES_MAXIMAL,
                    REQUEST_OUTPUT_COOKIES_MAXIMAL,
                ),
            )
        ),
        # requestCookies, if set manually, prevents automatic mapping.
        (
            {
                "ZYTE_API_EXPERIMENTAL_COOKIES_ENABLED": True,
            },
            REQUEST_INPUT_COOKIES_MINIMAL_DICT,
            {},
            {
                "experimental": {
                    "requestCookies": REQUEST_OUTPUT_COOKIES_MAXIMAL,
                },
            },
            {
                "httpResponseBody": True,
                "httpResponseHeaders": True,
                "experimental": {
                    "responseCookies": True,
                    "requestCookies": REQUEST_OUTPUT_COOKIES_MAXIMAL,
                },
            },
            [],
            [],
        ),
        # Mapping multiple cookies works.
        (
            {
                "ZYTE_API_EXPERIMENTAL_COOKIES_ENABLED": True,
            },
            {"a": "b", "c": "d"},
            {},
            {},
            {
                "httpResponseBody": True,
                "httpResponseHeaders": True,
                "experimental": {
                    "responseCookies": True,
                    "requestCookies": [
                        {"name": "a", "value": "b", "domain": "example.com"},
                        {"name": "c", "value": "d", "domain": "example.com"},
                    ],
                },
            },
            [],
            [],
        ),
    ],
)
def test_automap_cookies(
    settings, cookies, meta, params, expected, warnings, cookie_jar, caplog
):
    _test_automap(
        settings,
        {"cookies": cookies, "meta": meta},
        params,
        expected,
        warnings,
        caplog,
        cookie_jar=cookie_jar,
    )


@pytest.mark.parametrize(
    "meta",
    [
        {},
        {"zyte_api_automap": {"browserHtml": True}},
    ],
)
def test_automap_all_cookies(meta):
    """Because of scenarios like cross-domain redirects and browser rendering,
    Zyte API requests should include all cookie jar cookies, regardless of
    the target URL domain."""
<<<<<<< HEAD
    settings: SETTINGS_T = {
        **SETTINGS,
=======
    settings: Dict[str, Any] = {
>>>>>>> 4adedc8e
        "ZYTE_API_EXPERIMENTAL_COOKIES_ENABLED": True,
        "ZYTE_API_TRANSPARENT_MODE": True,
    }
    crawler = get_crawler(settings)
    cookie_middleware = get_downloader_middleware(crawler, CookiesMiddleware)
    handler = get_download_handler(crawler, "https")
    param_parser = handler._param_parser

    # Start from a cookiejar with an existing cookie for a.example.
    pre_request = Request(
        url="https://a.example",
        meta=meta,
        cookies={"a": "b"},
    )
    cookie_middleware.process_request(pre_request, spider=None)

    # Send a request to c.example, with a cookie for b.example, and ensure that
    # it includes the cookies for a.example and b.example.
    request1 = Request(
        url="https://c.example",
        meta=meta,
        cookies=[
            {
                "name": "c",
                "value": "d",
                "domain": "b.example",
            },
        ],
    )
    cookie_middleware.process_request(request1, spider=None)
    api_params = param_parser.parse(request1)
    assert api_params["experimental"]["requestCookies"] == [
        {"name": "a", "value": "b", "domain": "a.example"},
        # https://github.com/scrapy/scrapy/issues/5841
        # {"name": "c", "value": "d", "domain": "b.example"},
    ]

    # Have the response set 2 cookies for c.example, with and without a domain,
    # and a cookie for  and d.example.
    api_response: Dict[str, Any] = {
        "url": "https://c.example",
        "httpResponseBody": "",
        "statusCode": 200,
        "experimental": {
            "responseCookies": [
                {
                    "name": "e",
                    "value": "f",
                    "domain": ".c.example",
                },
                {
                    "name": "g",
                    "value": "h",
                },
                {
                    "name": "i",
                    "value": "j",
                    "domain": ".d.example",
                },
            ],
        },
    }
    assert handler._cookie_jars is not None  # typing
    response = _process_response(api_response, request1, handler._cookie_jars)
    cookie_middleware.process_response(request1, response, spider=None)

    # Send a second request to e.example, and ensure that cookies
    # for all other domains are included.
    request2 = Request(
        url="https://e.example",
        meta=meta,
    )
    cookie_middleware.process_request(request2, spider=None)
    api_params = param_parser.parse(request2)

    assert sort_dict_list(
        api_params["experimental"]["requestCookies"]
    ) == sort_dict_list(
        [
            {"name": "e", "value": "f", "domain": ".c.example"},
            {"name": "i", "value": "j", "domain": ".d.example"},
            {"name": "a", "value": "b", "domain": "a.example"},
            {"name": "g", "value": "h", "domain": "c.example"},
            # https://github.com/scrapy/scrapy/issues/5841
            # {"name": "c", "value": "d", "domain": "b.example"},
        ]
    )


@pytest.mark.parametrize(
    "meta",
    [
        {},
        {"zyte_api_automap": {"browserHtml": True}},
    ],
)
def test_automap_cookie_jar(meta):
    """Test that cookies from the right jar are used."""
    request1 = Request(
        url="https://example.com/1", meta={**meta, "cookiejar": "a"}, cookies={"z": "y"}
    )
    request2 = Request(url="https://example.com/2", meta={**meta, "cookiejar": "b"})
    request3 = Request(
        url="https://example.com/3", meta={**meta, "cookiejar": "a"}, cookies={"x": "w"}
    )
    request4 = Request(url="https://example.com/4", meta={**meta, "cookiejar": "a"})
<<<<<<< HEAD
    settings: SETTINGS_T = {
        **SETTINGS,
=======
    settings: Dict[str, Any] = {
>>>>>>> 4adedc8e
        "ZYTE_API_EXPERIMENTAL_COOKIES_ENABLED": True,
        "ZYTE_API_TRANSPARENT_MODE": True,
    }
    crawler = get_crawler(settings)
    cookie_middleware = get_downloader_middleware(crawler, CookiesMiddleware)
    handler = get_download_handler(crawler, "https")
    param_parser = handler._param_parser

    cookie_middleware.process_request(request1, spider=None)
    api_params = param_parser.parse(request1)
    assert api_params["experimental"]["requestCookies"] == [
        {"name": "z", "value": "y", "domain": "example.com"}
    ]

    cookie_middleware.process_request(request2, spider=None)
    api_params = param_parser.parse(request2)
    assert "requestCookies" not in api_params["experimental"]

    cookie_middleware.process_request(request3, spider=None)

    api_params = param_parser.parse(request3)
    assert sort_dict_list(
        api_params["experimental"]["requestCookies"]
    ) == sort_dict_list(
        [
            {"name": "x", "value": "w", "domain": "example.com"},
            {"name": "z", "value": "y", "domain": "example.com"},
        ]
    )

    cookie_middleware.process_request(request4, spider=None)
    api_params = param_parser.parse(request4)
    assert sort_dict_list(
        api_params["experimental"]["requestCookies"]
    ) == sort_dict_list(
        [
            {"name": "x", "value": "w", "domain": "example.com"},
            {"name": "z", "value": "y", "domain": "example.com"},
        ]
    )


@pytest.mark.parametrize(
    "meta",
    [
        {},
        {"zyte_api_automap": {"browserHtml": True}},
    ],
)
def test_automap_cookie_limit(meta, caplog):
<<<<<<< HEAD
    settings: SETTINGS_T = {
        **SETTINGS,
=======
    settings: Dict[str, Any] = {
>>>>>>> 4adedc8e
        "ZYTE_API_EXPERIMENTAL_COOKIES_ENABLED": True,
        "ZYTE_API_MAX_COOKIES": 1,
        "ZYTE_API_TRANSPARENT_MODE": True,
    }
    crawler = get_crawler(settings)
    cookie_middleware = get_downloader_middleware(crawler, CookiesMiddleware)
    handler = get_download_handler(crawler, "https")
    param_parser = handler._param_parser
    cookiejar = 0

    # Verify that request with 1 cookie works as expected.
    request = Request(
        url="https://example.com/1",
        meta={**meta, "cookiejar": cookiejar},
        cookies={"z": "y"},
    )
    cookiejar += 1
    cookie_middleware.process_request(request, spider=None)
    with caplog.at_level("WARNING"):
        api_params = param_parser.parse(request)
    assert api_params["experimental"]["requestCookies"] == [
        {"name": "z", "value": "y", "domain": "example.com"}
    ]
    assert not caplog.records
    caplog.clear()

    # Verify that requests with 2 cookies results in only 1 cookie set and a
    # warning.
    request = Request(
        url="https://example.com/1",
        meta={**meta, "cookiejar": cookiejar},
        cookies={"z": "y", "x": "w"},
    )
    cookiejar += 1
    cookie_middleware.process_request(request, spider=None)
    with caplog.at_level("WARNING"):
        api_params = param_parser.parse(request)
    assert api_params["experimental"]["requestCookies"] in [
        [{"name": "z", "value": "y", "domain": "example.com"}],
        [{"name": "x", "value": "w", "domain": "example.com"}],
    ]
    assert "would get 2 cookies" in caplog.text
    assert "limited to 1 cookies" in caplog.text
    caplog.clear()

    # Verify that 1 cookie in the cookie jar and 1 cookie in the request count
    # as 2 cookies, resulting in only 1 cookie set and a warning.
    pre_request = Request(
        url="https://example.com/1",
        meta={**meta, "cookiejar": cookiejar},
        cookies={"z": "y"},
    )
    cookie_middleware.process_request(pre_request, spider=None)
    request = Request(
        url="https://example.com/1",
        meta={**meta, "cookiejar": cookiejar},
        cookies={"x": "w"},
    )
    cookiejar += 1
    cookie_middleware.process_request(request, spider=None)
    with caplog.at_level("WARNING"):
        api_params = param_parser.parse(request)
    assert api_params["experimental"]["requestCookies"] in [
        [{"name": "z", "value": "y", "domain": "example.com"}],
        [{"name": "x", "value": "w", "domain": "example.com"}],
    ]
    assert "would get 2 cookies" in caplog.text
    assert "limited to 1 cookies" in caplog.text
    caplog.clear()

    # Vefify that unrelated-domain cookies count for the limit.
    pre_request = Request(
        url="https://other.example/1",
        meta={**meta, "cookiejar": cookiejar},
        cookies={"z": "y"},
    )
    cookie_middleware.process_request(pre_request, spider=None)
    request = Request(
        url="https://example.com/1",
        meta={**meta, "cookiejar": cookiejar},
        cookies={"x": "w"},
    )
    cookiejar += 1
    cookie_middleware.process_request(request, spider=None)
    with caplog.at_level("WARNING"):
        api_params = param_parser.parse(request)
    assert api_params["experimental"]["requestCookies"] in [
        [{"name": "z", "value": "y", "domain": "other.example"}],
        [{"name": "x", "value": "w", "domain": "example.com"}],
    ]
    assert "would get 2 cookies" in caplog.text
    assert "limited to 1 cookies" in caplog.text
    caplog.clear()


class CustomCookieJar(CookieJar):
    def __init__(self, *args, **kwargs):
        super().__init__(*args, **kwargs)
        self.jar.set_cookie(
            Cookie(
                1,
                "z",
                "y",
                None,
                False,
                "example.com",
                True,
                False,
                "/",
                False,
                False,
                None,
                False,
                None,
                None,
                {},
            )
        )


class CustomCookieMiddleware(CookiesMiddleware):
    def __init__(self, *args, **kwargs):
        super().__init__(*args, **kwargs)
        self.jars = defaultdict(CustomCookieJar)


def test_automap_custom_cookie_middleware():
    mw_cls = CustomCookieMiddleware
<<<<<<< HEAD
    settings: SETTINGS_T = {
        **SETTINGS,
=======
    settings = {
>>>>>>> 4adedc8e
        "DOWNLOADER_MIDDLEWARES": {
            "scrapy.downloadermiddlewares.cookies.CookiesMiddleware": None,
            f"{mw_cls.__module__}.{mw_cls.__qualname__}": 700,
        },
        "ZYTE_API_COOKIE_MIDDLEWARE": f"{mw_cls.__module__}.{mw_cls.__qualname__}",
        "ZYTE_API_EXPERIMENTAL_COOKIES_ENABLED": True,
        "ZYTE_API_TRANSPARENT_MODE": True,
    }
    crawler = get_crawler(settings)
    cookie_middleware = get_downloader_middleware(crawler, mw_cls)
    handler = get_download_handler(crawler, "https")
    param_parser = handler._param_parser

    request = Request(url="https://example.com/1")
    cookie_middleware.process_request(request, spider=None)
    api_params = param_parser.parse(request)
    assert api_params["experimental"]["requestCookies"] == [
        {"name": "z", "value": "y", "domain": "example.com"}
    ]


@pytest.mark.parametrize(
    "body,meta,expected,warnings",
    [
        # The body is copied into httpRequestBody, base64-encoded.
        (
            "a",
            {},
            {
                "httpResponseBody": True,
                "httpResponseHeaders": True,
                "httpRequestBody": "YQ==",
            },
            [],
        ),
        # httpRequestBody defined in meta takes precedence, but it causes a
        # warning.
        (
            "a",
            {"httpRequestBody": "Yg=="},
            {
                "httpResponseBody": True,
                "httpResponseHeaders": True,
                "httpRequestBody": "Yg==",
            },
            [
                "Use Request.body instead",
                "does not match the Zyte API httpRequestBody parameter",
            ],
        ),
        # httpRequestBody defined in meta causes a warning even if it matches
        # request.body.
        (
            "a",
            {"httpRequestBody": "YQ=="},
            {
                "httpResponseBody": True,
                "httpResponseHeaders": True,
                "httpRequestBody": "YQ==",
            },
            ["Use Request.body instead"],
        ),
        # The body is mapped even if httpResponseBody is not used.
        (
            "a",
            {"browserHtml": True},
            {
                "browserHtml": True,
                "httpRequestBody": "YQ==",
            },
            [],
        ),
        (
            "a",
            {"screenshot": True},
            {
                "httpRequestBody": "YQ==",
                "screenshot": True,
            },
            [],
        ),
        (
            "a",
            {EXTRACT_KEY: True},
            {
                "httpRequestBody": "YQ==",
                EXTRACT_KEY: True,
            },
            [],
        ),
    ],
)
def test_automap_body(body, meta, expected, warnings, caplog):
    _test_automap({}, {"body": body}, meta, expected, warnings, caplog)


@pytest.mark.parametrize(
    "meta,expected,warnings",
    [
        # When httpResponseBody, browserHtml, screenshot, automatic extraction
        # properties, or httpResponseHeaders, are unnecessarily set to False,
        # they are not defined in the parameters sent to Zyte API, and a
        # warning is logged.
        (
            {
                "browserHtml": True,
                "httpResponseBody": False,
            },
            {
                "browserHtml": True,
            },
            ["unnecessarily defines"],
        ),
        (
            {
                "browserHtml": False,
            },
            {
                "httpResponseBody": True,
                "httpResponseHeaders": True,
            },
            ["unnecessarily defines"],
        ),
        (
            {
                "screenshot": False,
            },
            {
                "httpResponseBody": True,
                "httpResponseHeaders": True,
            },
            ["unnecessarily defines"],
        ),
        (
            {
                "httpResponseHeaders": False,
                "screenshot": True,
            },
            {
                "screenshot": True,
            },
            ["do not need to set httpResponseHeaders to False"],
        ),
        (
            {
                EXTRACT_KEY: False,
            },
            {
                "httpResponseBody": True,
                "httpResponseHeaders": True,
            },
            ["unnecessarily defines"],
        ),
        (
            {
                "httpResponseHeaders": False,
                EXTRACT_KEY: True,
            },
            {
                EXTRACT_KEY: True,
            },
            ["do not need to set httpResponseHeaders to False"],
        ),
    ],
)
def test_automap_default_parameter_cleanup(meta, expected, warnings, caplog):
    _test_automap({}, {}, meta, expected, warnings, caplog)


@pytest.mark.parametrize(
    "default_params,meta,expected,warnings",
    [
        (
            {"browserHtml": True},
            {"screenshot": True, "browserHtml": False},
            {
                "screenshot": True,
            },
            [],
        ),
        (
            {},
            {},
            {
                "httpResponseBody": True,
                "httpResponseHeaders": True,
            },
            [],
        ),
    ],
)
def test_default_params_automap(default_params, meta, expected, warnings, caplog):
    """Warnings about unneeded parameters should not apply if those parameters
    are needed to extend or override parameters set in the
    ``ZYTE_API_AUTOMAP_PARAMS`` setting."""
    request = Request(url="https://example.com")
    request.meta["zyte_api_automap"] = meta
<<<<<<< HEAD
    settings: SETTINGS_T = {
        **SETTINGS,
=======
    settings = {
>>>>>>> 4adedc8e
        "ZYTE_API_AUTOMAP_PARAMS": default_params,
        "ZYTE_API_TRANSPARENT_MODE": True,
    }
    crawler = get_crawler(settings)
    handler = get_download_handler(crawler, "https")
    param_parser = handler._param_parser
    with caplog.at_level("WARNING"):
        api_params = param_parser.parse(request)
    api_params.pop("url")
    assert api_params == expected
    if warnings:
        for warning in warnings:
            assert warning in caplog.text
    else:
        assert not caplog.records


@pytest.mark.parametrize(
    "default_params",
    [
        {"browserHtml": True},
        {},
    ],
)
def test_default_params_false(default_params):
    """If zyte_api_default_params=False is passed, ZYTE_API_DEFAULT_PARAMS is ignored."""
    request = Request(url="https://example.com")
    request.meta["zyte_api_default_params"] = False
<<<<<<< HEAD
    settings: SETTINGS_T = {
        **SETTINGS,
=======
    settings = {
>>>>>>> 4adedc8e
        "ZYTE_API_DEFAULT_PARAMS": default_params,
    }
    crawler = get_crawler(settings)
    handler = get_download_handler(crawler, "https")
    param_parser = handler._param_parser
    api_params = param_parser.parse(request)
    assert api_params is None


@inlineCallbacks
def _process_request(crawler, request, is_start_request=False):
    spider = crawler.spider

    yield crawler.engine.scraper.open_spider(spider)
    yield crawler.engine.signals.send_catch_log_deferred(
        signals.spider_opened, spider=spider
    )

    spider_middlewares = crawler.engine.scraper.spidermw
    if is_start_request:
        result = yield spider_middlewares.process_start_requests([request], spider)
        request = next(result)
    else:
        response = Response(request.url, request=request)
        _, request, _ = yield deferred_from_coro(
            spider_middlewares.scrape_response(
                lambda *args: args, response, request, spider
            )
        )

    downloader_middlewares = crawler.engine.downloader.middleware
    for process_request in downloader_middlewares.methods["process_request"]:
        yield deferred_from_coro(process_request(request=request, spider=spider))


@inlineCallbacks
def test_middleware_headers_start_requests():
    """By default, automap should not generate a customHttpRequestHeaders
    parameter."""
    settings: SETTINGS_T = {
        **SETTINGS,
        "ZYTE_API_TRANSPARENT_MODE": True,
    }
    crawler = get_crawler(settings)
    request = Request(url="https://example.com")
    yield _process_request(crawler, request, is_start_request=True)

    handler = get_download_handler(crawler, "https")
    param_parser = handler._param_parser
    api_params = param_parser.parse(request)
    assert "customHttpRequestHeaders" not in api_params


@inlineCallbacks
def test_middleware_headers_cb_requests():
    """Callback requests will include the Referer parameter if the Referer
    middleware is not disabled."""
    settings: SETTINGS_T = {
        **SETTINGS,
        "ZYTE_API_TRANSPARENT_MODE": True,
    }
    crawler = get_crawler(settings)
    request = Request(url="https://example.com")
    yield _process_request(crawler, request)

    handler = get_download_handler(crawler, "https")
    param_parser = handler._param_parser
    api_params = param_parser.parse(request)
    assert api_params["customHttpRequestHeaders"] == [
        {"name": "Referer", "value": request.url},
    ]


@inlineCallbacks
def test_middleware_headers_cb_requests_skip():
    """Callback requests will not include the Referer parameter if the Referer
    header is configured to be skipped."""
    settings: SETTINGS_T = {
        **SETTINGS,
        "ZYTE_API_SKIP_HEADERS": list(
            set(header.decode() for header in SKIP_HEADERS)
            | {
                "Referer",
            }
        ),
        "ZYTE_API_TRANSPARENT_MODE": True,
    }
    crawler = get_crawler(settings)
    request = Request(url="https://example.com")
    yield _process_request(crawler, request)

    handler = get_download_handler(crawler, "https")
    param_parser = handler._param_parser
    api_params = param_parser.parse(request)
    assert "customHttpRequestHeaders" not in api_params


@inlineCallbacks
def test_middleware_headers_default():
    """If DEFAULT_REQUEST_HEADERS is user-defined, even with the same value as
    the global default, and values matching defaults from middlewares that are
    ignored otherwise, its headers should be translated into the
    customHttpRequestHeaders parameter."""
    settings: SETTINGS_T = {
        **SETTINGS,
        "DEFAULT_REQUEST_HEADERS": {
            **DEFAULT_REQUEST_HEADERS,
            "Accept-Encoding": DEFAULT_ACCEPT_ENCODING,
            "User-Agent": DEFAULT_USER_AGENT,
        },
        "ZYTE_API_TRANSPARENT_MODE": True,
    }
    crawler = get_crawler(settings)
    request = Request(url="https://example.com")
    yield _process_request(crawler, request)

    handler = get_download_handler(crawler, "https")
    param_parser = handler._param_parser
    api_params = param_parser.parse(request)
    assert api_params["customHttpRequestHeaders"] == [
        {"name": "Referer", "value": request.url},
        {
            "name": "Accept",
            "value": "text/html,application/xhtml+xml,application/xml;q=0.9,*/*;q=0.8",
        },
        {"name": "Accept-Language", "value": "en"},
        {
            "name": "Accept-Encoding",
            "value": DEFAULT_ACCEPT_ENCODING,
        },
        {
            "name": "User-Agent",
            "value": DEFAULT_USER_AGENT,
        },
    ]


@inlineCallbacks
def test_middleware_headers_default_custom():
    """Non-default values set for headers with a default value also work as
    expected."""
    settings: SETTINGS_T = {
        **SETTINGS,
        "DEFAULT_REQUEST_HEADERS": {
            "Accept": "text/html",
            "Accept-Language": "fa",
            "Accept-Encoding": "br",
            "Referer": "https://referrer.example",
            "User-Agent": "foo/1.2.3",
        },
        "REFERER_ENABLED": False,  # https://github.com/scrapy/scrapy/issues/6184
        "ZYTE_API_TRANSPARENT_MODE": True,
    }
    crawler = get_crawler(settings)
    request = Request(url="https://example.com")
    yield _process_request(crawler, request)

    handler = get_download_handler(crawler, "https")
    param_parser = handler._param_parser
    api_params = param_parser.parse(request)
    assert api_params["customHttpRequestHeaders"] == [
        {
            "name": "Accept",
            "value": "text/html",
        },
        {"name": "Accept-Language", "value": "fa"},
        {
            "name": "Accept-Encoding",
            "value": "br",
        },
        {"name": "Referer", "value": "https://referrer.example"},
        {"name": "User-Agent", "value": "foo/1.2.3"},
    ]


@inlineCallbacks
def test_middleware_headers_default_skip():
    """Headers set through DEFAULT_REQUEST_HEADERS will not be translated into
    the customHttpRequestHeaders parameter if configured to be skipped."""
    settings: SETTINGS_T = {
        **SETTINGS,
        "DEFAULT_REQUEST_HEADERS": {
            **DEFAULT_REQUEST_HEADERS,
            "Accept-Encoding": DEFAULT_ACCEPT_ENCODING,
            "User-Agent": DEFAULT_USER_AGENT,
        },
        "ZYTE_API_SKIP_HEADERS": list(
            set(header.decode() for header in SKIP_HEADERS)
            | {*DEFAULT_REQUEST_HEADERS, "Accept-Encoding", "Referer", "User-Agent"}
        ),
        "ZYTE_API_TRANSPARENT_MODE": True,
    }
    crawler = get_crawler(settings)
    request = Request(url="https://example.com")
    yield _process_request(crawler, request)

    handler = get_download_handler(crawler, "https")
    param_parser = handler._param_parser
    api_params = param_parser.parse(request)
    assert "customHttpRequestHeaders" not in api_params


@inlineCallbacks
def test_middleware_headers_request_headers():
    """If request headers match the global default value of
    DEFAULT_REQUEST_HEADERS, they should be translated nonetheless."""
    settings: SETTINGS_T = {
        **SETTINGS,
        "ZYTE_API_TRANSPARENT_MODE": True,
    }
    crawler = get_crawler(settings)
    request = Request(
        url="https://example.com",
        headers={
            **DEFAULT_REQUEST_HEADERS,
            "Accept-Encoding": DEFAULT_ACCEPT_ENCODING,
            "User-Agent": DEFAULT_USER_AGENT,
        },
    )
    yield _process_request(crawler, request)

    handler = get_download_handler(crawler, "https")
    param_parser = handler._param_parser
    api_params = param_parser.parse(request)
    assert api_params["customHttpRequestHeaders"] == [
        {
            "name": "Accept",
            "value": "text/html,application/xhtml+xml,application/xml;q=0.9,*/*;q=0.8",
        },
        {"name": "Accept-Language", "value": "en"},
        {
            "name": "Accept-Encoding",
            "value": DEFAULT_ACCEPT_ENCODING,
        },
        {"name": "User-Agent", "value": DEFAULT_USER_AGENT},
        {"name": "Referer", "value": request.url},
    ]


@inlineCallbacks
def test_middleware_headers_request_headers_custom():
    """Non-default values set for headers with a default value also work as
    expected."""
    settings: SETTINGS_T = {
        **SETTINGS,
        "ZYTE_API_TRANSPARENT_MODE": True,
    }
    crawler = get_crawler(settings)
    request = Request(
        url="https://example.com",
        headers={
            "Accept": "text/html",
            "Accept-Language": "fa",
            "Accept-Encoding": "br",
            "Referer": "https://referrer.example",
            "User-Agent": "foo/1.2.3",
        },
    )
    yield _process_request(crawler, request)

    handler = get_download_handler(crawler, "https")
    param_parser = handler._param_parser
    api_params = param_parser.parse(request)
    assert api_params["customHttpRequestHeaders"] == [
        {
            "name": "Accept",
            "value": "text/html",
        },
        {"name": "Accept-Language", "value": "fa"},
        {
            "name": "Accept-Encoding",
            "value": "br",
        },
        {"name": "Referer", "value": "https://referrer.example"},
        {"name": "User-Agent", "value": "foo/1.2.3"},
    ]


@inlineCallbacks
def test_middleware_headers_request_headers_skip():
    """Headers set on the request will not be translated into the
    customHttpRequestHeaders parameter if configured to be skipped."""
    settings: SETTINGS_T = {
        **SETTINGS,
        "ZYTE_API_SKIP_HEADERS": list(
            set(header.decode() for header in SKIP_HEADERS)
            | {*DEFAULT_REQUEST_HEADERS, "Accept-Encoding", "Referer", "User-Agent"}
        ),
        "ZYTE_API_TRANSPARENT_MODE": True,
    }
    crawler = get_crawler(settings)
    request = Request(
        url="https://example.com",
        headers={
            **DEFAULT_REQUEST_HEADERS,
            "Accept-Encoding": DEFAULT_ACCEPT_ENCODING,
            "User-Agent": DEFAULT_USER_AGENT,
        },
    )
    yield _process_request(crawler, request)

    handler = get_download_handler(crawler, "https")
    param_parser = handler._param_parser
    api_params = param_parser.parse(request)
    assert "customHttpRequestHeaders" not in api_params


class DefaultValuesDownloaderMiddleware:
    def process_request(self, request, spider):
        for k, v in {
            **DEFAULT_REQUEST_HEADERS,
            "Accept-Encoding": DEFAULT_ACCEPT_ENCODING,
            "User-Agent": DEFAULT_USER_AGENT,
        }.items():
            request.headers[k] = v


@inlineCallbacks
def test_middleware_headers_custom_middleware_before():
    """If request headers defined from a custom middleware configured before
    the scrapy-zyte-api downloader middleware match the global default value of
    DEFAULT_REQUEST_HEADERS, they will *not* be translated."""

    settings: SETTINGS_T = {
        **SETTINGS,
        "ZYTE_API_TRANSPARENT_MODE": True,
    }
    mw1 = "tests.test_api_requests.DefaultValuesDownloaderMiddleware"
    mw2 = "scrapy_zyte_api.ScrapyZyteAPIDownloaderMiddleware"
    settings["DOWNLOADER_MIDDLEWARES"][mw1] = (
        settings["DOWNLOADER_MIDDLEWARES"][mw2] - 1
    )
    crawler = get_crawler(settings)
    request = Request("https://example.com")
    yield _process_request(crawler, request)

    handler = get_download_handler(crawler, "https")
    param_parser = handler._param_parser
    api_params = param_parser.parse(request)
    assert api_params["customHttpRequestHeaders"] == [
        {"name": "Referer", "value": request.url},
    ]


class CustomValuesDownloaderMiddleware:
    def process_request(self, request, spider):
        for k, v in {
            "Accept": "text/html",
            "Accept-Language": "fa",
            "Accept-Encoding": "br",
            "Referer": "https://referrer.example",
            "User-Agent": "foo/1.2.3",
        }.items():
            request.headers[k] = v


@inlineCallbacks
def test_middleware_headers_custom_middleware_before_custom():
    """If request headers defined from a custom middleware configured before
    the scrapy-zyte-api downloader middleware have non-default values, they
    will be translated."""
    settings: SETTINGS_T = {
        **SETTINGS,
        "ZYTE_API_TRANSPARENT_MODE": True,
    }
    mw1 = "tests.test_api_requests.CustomValuesDownloaderMiddleware"
    mw2 = "scrapy_zyte_api.ScrapyZyteAPIDownloaderMiddleware"
    settings["DOWNLOADER_MIDDLEWARES"][mw1] = (
        settings["DOWNLOADER_MIDDLEWARES"][mw2] - 1
    )
    crawler = get_crawler(settings)
    request = Request("https://example.com")
    yield _process_request(crawler, request)

    handler = get_download_handler(crawler, "https")
    param_parser = handler._param_parser
    api_params = param_parser.parse(request)
    assert api_params["customHttpRequestHeaders"] == [
        {"name": "Referer", "value": "https://referrer.example"},
        {
            "name": "Accept",
            "value": "text/html",
        },
        {"name": "Accept-Language", "value": "fa"},
        {"name": "User-Agent", "value": "foo/1.2.3"},
        {
            "name": "Accept-Encoding",
            "value": "br",
        },
    ]


# TODO: custom middleware before (skip)


@inlineCallbacks
def test_middleware_headers_custom_middleware_before_skip():
    """Headers set on the request from a custom middleware configured before
    the scrapy-zyte-api downloader middleware will not be translated into the
    customHttpRequestHeaders parameter if configured to be skipped."""

    settings: SETTINGS_T = {
        **SETTINGS,
        "ZYTE_API_SKIP_HEADERS": list(
            set(header.decode() for header in SKIP_HEADERS)
            | {*DEFAULT_REQUEST_HEADERS, "Accept-Encoding", "Referer", "User-Agent"}
        ),
        "ZYTE_API_TRANSPARENT_MODE": True,
    }
    mw1 = "tests.test_api_requests.CustomValuesDownloaderMiddleware"
    mw2 = "scrapy_zyte_api.ScrapyZyteAPIDownloaderMiddleware"
    settings["DOWNLOADER_MIDDLEWARES"][mw1] = (
        settings["DOWNLOADER_MIDDLEWARES"][mw2] - 1
    )
    crawler = get_crawler(settings)
    request = Request("https://example.com")
    yield _process_request(crawler, request)

    handler = get_download_handler(crawler, "https")
    param_parser = handler._param_parser
    api_params = param_parser.parse(request)
    assert "customHttpRequestHeaders" not in api_params<|MERGE_RESOLUTION|>--- conflicted
+++ resolved
@@ -31,11 +31,8 @@
 
 from . import (
     DEFAULT_CLIENT_CONCURRENCY,
-<<<<<<< HEAD
     SETTINGS,
     SETTINGS_T,
-=======
->>>>>>> 4adedc8e
     get_crawler,
     get_download_handler,
     get_downloader_middleware,
@@ -150,7 +147,7 @@
     ],
 )
 async def test_enabled(setting, enabled, mockserver):
-    settings: SETTINGS_T = {}
+    settings = {}
     if setting is not UNSET:
         settings["ZYTE_API_ENABLED"] = setting
     async with mockserver.make_handler(settings) as handler:
@@ -165,7 +162,7 @@
 async def test_coro_handling(zyte_api: bool, mockserver):
     """ScrapyZyteAPIDownloadHandler.download_request must return a deferred
     both when using Zyte API and when using the regular downloader logic."""
-    settings: SETTINGS_T = {"ZYTE_API_DEFAULT_PARAMS": {"browserHtml": True}}
+    settings = {"ZYTE_API_DEFAULT_PARAMS": {"browserHtml": True}}
     async with mockserver.make_handler(settings) as handler:
         req = Request(
             # this should really be a URL to a website, not to the API server,
@@ -306,7 +303,7 @@
 
 @ensureDeferred
 async def test_param_parser_input_custom(mockserver):
-    settings: SETTINGS_T = {
+    settings = {
         "ZYTE_API_EXPERIMENTAL_COOKIES_ENABLED": True,
         "ZYTE_API_AUTOMAP_PARAMS": {"c": "d"},
         "ZYTE_API_BROWSER_HEADERS": {"B": "b"},
@@ -444,11 +441,7 @@
     :func:`~scrapy_zyte_api.handler._get_api_params` parameter.
     """
     request = Request(url="https://example.com", meta=meta)
-<<<<<<< HEAD
-    settings: SETTINGS_T = {**SETTINGS, "ZYTE_API_TRANSPARENT_MODE": setting}
-=======
     settings = {"ZYTE_API_TRANSPARENT_MODE": setting}
->>>>>>> 4adedc8e
     crawler = get_crawler(settings)
     handler = get_download_handler(crawler, "https")
     param_parser = handler._param_parser
@@ -524,7 +517,7 @@
     the settings are mapped to the corresponding
     :func:`~scrapy_zyte_api.handler._get_api_params` parameter.
     """
-    settings: SETTINGS_T = {
+    settings = {
         "ZYTE_API_DEFAULT_PARAMS": {"a": None, "b": "c"},
         "ZYTE_API_AUTOMAP_PARAMS": {"d": None, "e": "f"},
     }
@@ -588,12 +581,7 @@
     """
     request = Request(url="https://example.com")
     request.meta[meta_key] = meta
-<<<<<<< HEAD
-    settings: SETTINGS_T = {**SETTINGS, setting_key: setting}
-    crawler = get_crawler(settings)
-=======
     crawler = get_crawler({setting_key: setting})
->>>>>>> 4adedc8e
     handler = get_download_handler(crawler, "https")
     param_parser = handler._param_parser
     with caplog.at_level("WARNING"):
@@ -646,12 +634,7 @@
     request = Request(url="https://example.com")
     request.meta[meta_key] = meta
     default_params = copy(setting)
-<<<<<<< HEAD
-    settings: SETTINGS_T = {**SETTINGS, setting_key: setting}
-    crawler = get_crawler(settings)
-=======
     crawler = get_crawler({setting_key: setting})
->>>>>>> 4adedc8e
     handler = get_download_handler(crawler, "https")
     param_parser = handler._param_parser
     param_parser.parse(request)
@@ -660,7 +643,7 @@
 
 @inlineCallbacks
 def _test_automap(
-    settings: SETTINGS_T,
+    settings,
     request_kwargs,
     meta,
     expected,
@@ -1596,16 +1579,6 @@
             },
             [],
         ),
-<<<<<<< HEAD
-=======
-        (
-            {"User-Agent": ""},
-            {"browserHtml": True},
-            {
-                "browserHtml": True,
-            },
-            ["cannot be mapped"],
-        ),
         # Zyte Smart Proxy Manager special header handling.
         (
             {"X-Crawlera-Foo": "Bar"},
@@ -2056,7 +2029,6 @@
             },
             ["This header has been dropped"],
         ),
->>>>>>> 4adedc8e
     ],
 )
 @inlineCallbacks
@@ -2633,12 +2605,7 @@
     """Because of scenarios like cross-domain redirects and browser rendering,
     Zyte API requests should include all cookie jar cookies, regardless of
     the target URL domain."""
-<<<<<<< HEAD
-    settings: SETTINGS_T = {
-        **SETTINGS,
-=======
     settings: Dict[str, Any] = {
->>>>>>> 4adedc8e
         "ZYTE_API_EXPERIMENTAL_COOKIES_ENABLED": True,
         "ZYTE_API_TRANSPARENT_MODE": True,
     }
@@ -2745,12 +2712,7 @@
         url="https://example.com/3", meta={**meta, "cookiejar": "a"}, cookies={"x": "w"}
     )
     request4 = Request(url="https://example.com/4", meta={**meta, "cookiejar": "a"})
-<<<<<<< HEAD
-    settings: SETTINGS_T = {
-        **SETTINGS,
-=======
     settings: Dict[str, Any] = {
->>>>>>> 4adedc8e
         "ZYTE_API_EXPERIMENTAL_COOKIES_ENABLED": True,
         "ZYTE_API_TRANSPARENT_MODE": True,
     }
@@ -2801,12 +2763,7 @@
     ],
 )
 def test_automap_cookie_limit(meta, caplog):
-<<<<<<< HEAD
-    settings: SETTINGS_T = {
-        **SETTINGS,
-=======
     settings: Dict[str, Any] = {
->>>>>>> 4adedc8e
         "ZYTE_API_EXPERIMENTAL_COOKIES_ENABLED": True,
         "ZYTE_API_MAX_COOKIES": 1,
         "ZYTE_API_TRANSPARENT_MODE": True,
@@ -2935,12 +2892,7 @@
 
 def test_automap_custom_cookie_middleware():
     mw_cls = CustomCookieMiddleware
-<<<<<<< HEAD
-    settings: SETTINGS_T = {
-        **SETTINGS,
-=======
     settings = {
->>>>>>> 4adedc8e
         "DOWNLOADER_MIDDLEWARES": {
             "scrapy.downloadermiddlewares.cookies.CookiesMiddleware": None,
             f"{mw_cls.__module__}.{mw_cls.__qualname__}": 700,
@@ -3138,12 +3090,7 @@
     ``ZYTE_API_AUTOMAP_PARAMS`` setting."""
     request = Request(url="https://example.com")
     request.meta["zyte_api_automap"] = meta
-<<<<<<< HEAD
-    settings: SETTINGS_T = {
-        **SETTINGS,
-=======
     settings = {
->>>>>>> 4adedc8e
         "ZYTE_API_AUTOMAP_PARAMS": default_params,
         "ZYTE_API_TRANSPARENT_MODE": True,
     }
@@ -3172,12 +3119,7 @@
     """If zyte_api_default_params=False is passed, ZYTE_API_DEFAULT_PARAMS is ignored."""
     request = Request(url="https://example.com")
     request.meta["zyte_api_default_params"] = False
-<<<<<<< HEAD
-    settings: SETTINGS_T = {
-        **SETTINGS,
-=======
     settings = {
->>>>>>> 4adedc8e
         "ZYTE_API_DEFAULT_PARAMS": default_params,
     }
     crawler = get_crawler(settings)
@@ -3217,11 +3159,7 @@
 def test_middleware_headers_start_requests():
     """By default, automap should not generate a customHttpRequestHeaders
     parameter."""
-    settings: SETTINGS_T = {
-        **SETTINGS,
-        "ZYTE_API_TRANSPARENT_MODE": True,
-    }
-    crawler = get_crawler(settings)
+    crawler = get_crawler({"ZYTE_API_TRANSPARENT_MODE": True})
     request = Request(url="https://example.com")
     yield _process_request(crawler, request, is_start_request=True)
 
@@ -3235,11 +3173,7 @@
 def test_middleware_headers_cb_requests():
     """Callback requests will include the Referer parameter if the Referer
     middleware is not disabled."""
-    settings: SETTINGS_T = {
-        **SETTINGS,
-        "ZYTE_API_TRANSPARENT_MODE": True,
-    }
-    crawler = get_crawler(settings)
+    crawler = get_crawler({"ZYTE_API_TRANSPARENT_MODE": True})
     request = Request(url="https://example.com")
     yield _process_request(crawler, request)
 
@@ -3255,8 +3189,7 @@
 def test_middleware_headers_cb_requests_skip():
     """Callback requests will not include the Referer parameter if the Referer
     header is configured to be skipped."""
-    settings: SETTINGS_T = {
-        **SETTINGS,
+    settings = {
         "ZYTE_API_SKIP_HEADERS": list(
             set(header.decode() for header in SKIP_HEADERS)
             | {
@@ -3281,8 +3214,7 @@
     the global default, and values matching defaults from middlewares that are
     ignored otherwise, its headers should be translated into the
     customHttpRequestHeaders parameter."""
-    settings: SETTINGS_T = {
-        **SETTINGS,
+    settings = {
         "DEFAULT_REQUEST_HEADERS": {
             **DEFAULT_REQUEST_HEADERS,
             "Accept-Encoding": DEFAULT_ACCEPT_ENCODING,
@@ -3319,8 +3251,7 @@
 def test_middleware_headers_default_custom():
     """Non-default values set for headers with a default value also work as
     expected."""
-    settings: SETTINGS_T = {
-        **SETTINGS,
+    settings = {
         "DEFAULT_REQUEST_HEADERS": {
             "Accept": "text/html",
             "Accept-Language": "fa",
@@ -3357,8 +3288,7 @@
 def test_middleware_headers_default_skip():
     """Headers set through DEFAULT_REQUEST_HEADERS will not be translated into
     the customHttpRequestHeaders parameter if configured to be skipped."""
-    settings: SETTINGS_T = {
-        **SETTINGS,
+    settings = {
         "DEFAULT_REQUEST_HEADERS": {
             **DEFAULT_REQUEST_HEADERS,
             "Accept-Encoding": DEFAULT_ACCEPT_ENCODING,
@@ -3384,8 +3314,7 @@
 def test_middleware_headers_request_headers():
     """If request headers match the global default value of
     DEFAULT_REQUEST_HEADERS, they should be translated nonetheless."""
-    settings: SETTINGS_T = {
-        **SETTINGS,
+    settings = {
         "ZYTE_API_TRANSPARENT_MODE": True,
     }
     crawler = get_crawler(settings)
@@ -3421,11 +3350,7 @@
 def test_middleware_headers_request_headers_custom():
     """Non-default values set for headers with a default value also work as
     expected."""
-    settings: SETTINGS_T = {
-        **SETTINGS,
-        "ZYTE_API_TRANSPARENT_MODE": True,
-    }
-    crawler = get_crawler(settings)
+    crawler = get_crawler({"ZYTE_API_TRANSPARENT_MODE": True})
     request = Request(
         url="https://example.com",
         headers={
@@ -3460,8 +3385,7 @@
 def test_middleware_headers_request_headers_skip():
     """Headers set on the request will not be translated into the
     customHttpRequestHeaders parameter if configured to be skipped."""
-    settings: SETTINGS_T = {
-        **SETTINGS,
+    settings = {
         "ZYTE_API_SKIP_HEADERS": list(
             set(header.decode() for header in SKIP_HEADERS)
             | {*DEFAULT_REQUEST_HEADERS, "Accept-Encoding", "Referer", "User-Agent"}
@@ -3502,14 +3426,14 @@
     DEFAULT_REQUEST_HEADERS, they will *not* be translated."""
 
     settings: SETTINGS_T = {
-        **SETTINGS,
         "ZYTE_API_TRANSPARENT_MODE": True,
     }
     mw1 = "tests.test_api_requests.DefaultValuesDownloaderMiddleware"
     mw2 = "scrapy_zyte_api.ScrapyZyteAPIDownloaderMiddleware"
-    settings["DOWNLOADER_MIDDLEWARES"][mw1] = (
-        settings["DOWNLOADER_MIDDLEWARES"][mw2] - 1
-    )
+    settings["DOWNLOADER_MIDDLEWARES"] = {
+        **SETTINGS["DOWNLOADER_MIDDLEWARES"],
+        mw1: SETTINGS["DOWNLOADER_MIDDLEWARES"][mw2] - 1,
+    }
     crawler = get_crawler(settings)
     request = Request("https://example.com")
     yield _process_request(crawler, request)
@@ -3540,14 +3464,14 @@
     the scrapy-zyte-api downloader middleware have non-default values, they
     will be translated."""
     settings: SETTINGS_T = {
-        **SETTINGS,
         "ZYTE_API_TRANSPARENT_MODE": True,
     }
     mw1 = "tests.test_api_requests.CustomValuesDownloaderMiddleware"
     mw2 = "scrapy_zyte_api.ScrapyZyteAPIDownloaderMiddleware"
-    settings["DOWNLOADER_MIDDLEWARES"][mw1] = (
-        settings["DOWNLOADER_MIDDLEWARES"][mw2] - 1
-    )
+    settings["DOWNLOADER_MIDDLEWARES"] = {
+        **SETTINGS["DOWNLOADER_MIDDLEWARES"],
+        mw1: SETTINGS["DOWNLOADER_MIDDLEWARES"][mw2] - 1,
+    }
     crawler = get_crawler(settings)
     request = Request("https://example.com")
     yield _process_request(crawler, request)
@@ -3579,8 +3503,7 @@
     the scrapy-zyte-api downloader middleware will not be translated into the
     customHttpRequestHeaders parameter if configured to be skipped."""
 
-    settings: SETTINGS_T = {
-        **SETTINGS,
+    settings = {
         "ZYTE_API_SKIP_HEADERS": list(
             set(header.decode() for header in SKIP_HEADERS)
             | {*DEFAULT_REQUEST_HEADERS, "Accept-Encoding", "Referer", "User-Agent"}
@@ -3589,9 +3512,10 @@
     }
     mw1 = "tests.test_api_requests.CustomValuesDownloaderMiddleware"
     mw2 = "scrapy_zyte_api.ScrapyZyteAPIDownloaderMiddleware"
-    settings["DOWNLOADER_MIDDLEWARES"][mw1] = (
-        settings["DOWNLOADER_MIDDLEWARES"][mw2] - 1
-    )
+    settings["DOWNLOADER_MIDDLEWARES"] = {
+        **SETTINGS["DOWNLOADER_MIDDLEWARES"],
+        mw1: SETTINGS["DOWNLOADER_MIDDLEWARES"][mw2] - 1,
+    }
     crawler = get_crawler(settings)
     request = Request("https://example.com")
     yield _process_request(crawler, request)

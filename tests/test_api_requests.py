import asyncio
import inspect
from asyncio import iscoroutine
from collections import defaultdict
from copy import copy
from functools import partial
from http.cookiejar import Cookie
from inspect import isclass
from typing import Any, Dict, List, Type, cast
from unittest import mock

import pytest
from _pytest.logging import LogCaptureFixture  # NOQA
from pytest_twisted import ensureDeferred
from scrapy import Request, Spider, signals
from scrapy.downloadermiddlewares.cookies import CookiesMiddleware
from scrapy.downloadermiddlewares.httpcompression import ACCEPTED_ENCODINGS
from scrapy.exceptions import CloseSpider
from scrapy.http import Response, TextResponse
from scrapy.http.cookies import CookieJar
from scrapy.settings.default_settings import DEFAULT_REQUEST_HEADERS
from scrapy.settings.default_settings import USER_AGENT as DEFAULT_USER_AGENT
from twisted.internet.defer import Deferred
from zyte_api.aio.errors import RequestError

from scrapy_zyte_api._cookies import _get_cookie_jar
from scrapy_zyte_api._params import _EXTRACT_KEYS, ANY_VALUE
from scrapy_zyte_api.handler import _ParamParser
from scrapy_zyte_api.responses import _process_response

from . import (
    DEFAULT_CLIENT_CONCURRENCY,
    SETTINGS,
    SETTINGS_T,
    get_crawler,
    get_download_handler,
    get_downloader_middleware,
    set_env,
)
from .mockserver import DelayedResource, MockServer, produce_request_response

# Pick one of the automatic extraction keys for testing purposes.
EXTRACT_KEYS_ITER = iter(_EXTRACT_KEYS)
EXTRACT_KEY = next(EXTRACT_KEYS_ITER)
EXTRACT_KEY_2 = next(EXTRACT_KEYS_ITER)

DEFAULT_ACCEPT_ENCODING = ", ".join(
    encoding.decode() for encoding in ACCEPTED_ENCODINGS
)


def sort_dict_list(dict_list):
    return sorted(dict_list, key=lambda i: sorted(i.items()))


@pytest.mark.parametrize(
    "meta",
    [
        {
            "httpResponseBody": True,
            "customHttpRequestHeaders": [
                {"name": "Accept", "value": "application/octet-stream"}
            ],
        },
        pytest.param(
            {
                "httpResponseBody": True,
                "httpResponseHeaders": True,
                "customHttpRequestHeaders": [
                    {"name": "Accept", "value": "application/octet-stream"}
                ],
            },
            marks=pytest.mark.xfail(
                reason="https://github.com/scrapy-plugins/scrapy-zyte-api/issues/47",
                strict=True,
            ),
        ),
    ],
)
@ensureDeferred
async def test_response_binary(meta: Dict[str, Dict[str, Any]], mockserver):
    """Test that binary (i.e. non-text) responses from Zyte API are
    successfully mapped to a subclass of Response that is not also a subclass
    of TextResponse.

    Whether response headers are retrieved or not should have no impact on the
    outcome if the body is unequivocally binary.
    """
    req, resp = await produce_request_response(mockserver, {"zyte_api": meta})
    assert isinstance(resp, Response)
    assert not isinstance(resp, TextResponse)
    assert resp.request is req
    assert resp.url == req.url
    assert resp.status == 200
    assert "zyte-api" in resp.flags
    assert resp.body == b"\x00"


@ensureDeferred
@pytest.mark.parametrize(
    "meta",
    [
        {"browserHtml": True, "httpResponseHeaders": True},
        {"browserHtml": True},
        {"httpResponseBody": True, "httpResponseHeaders": True},
        pytest.param(
            {"httpResponseBody": True},
            marks=pytest.mark.xfail(
                reason="https://github.com/scrapy-plugins/scrapy-zyte-api/issues/47",
                strict=True,
            ),
        ),
    ],
)
async def test_response_html(meta: Dict[str, Dict[str, Any]], mockserver):
    """Test that HTML responses from Zyte API are successfully mapped to a
    subclass of TextResponse.

    Whether response headers are retrieved or not should have no impact on the
    outcome if the body is unequivocally HTML.
    """
    req, resp = await produce_request_response(mockserver, {"zyte_api": meta})
    assert isinstance(resp, TextResponse)
    assert resp.request is req
    assert resp.url == req.url
    assert resp.status == 200
    assert "zyte-api" in resp.flags
    assert resp.body == b"<html><body>Hello<h1>World!</h1></body></html>"
    assert resp.text == "<html><body>Hello<h1>World!</h1></body></html>"
    assert resp.css("h1 ::text").get() == "World!"
    assert resp.xpath("//body/text()").getall() == ["Hello"]
    if meta.get("httpResponseHeaders", False) is True:
        assert resp.headers == {b"Test_Header": [b"test_value"]}
    else:
        assert not resp.headers


UNSET = object()


@ensureDeferred
@pytest.mark.parametrize(
    "setting,enabled",
    [
        (UNSET, True),
        (True, True),
        (False, False),
    ],
)
async def test_enabled(setting, enabled, mockserver):
    settings = {}
    if setting is not UNSET:
        settings["ZYTE_API_ENABLED"] = setting
    async with mockserver.make_handler(settings) as handler:
        if enabled:
            assert handler is not None
        else:
            assert handler is None


@pytest.mark.parametrize("zyte_api", [True, False])
@ensureDeferred
async def test_coro_handling(zyte_api: bool, mockserver):
    """ScrapyZyteAPIDownloadHandler.download_request must return a deferred
    both when using Zyte API and when using the regular downloader logic."""
    settings = {"ZYTE_API_DEFAULT_PARAMS": {"browserHtml": True}}
    async with mockserver.make_handler(settings) as handler:
        req = Request(
            # this should really be a URL to a website, not to the API server,
            # but API server URL works ok
            mockserver.urljoin("/"),
            meta={"zyte_api": zyte_api},
        )
        dfd = handler.download_request(req, Spider("test"))
        assert not iscoroutine(dfd)
        assert isinstance(dfd, Deferred)
        await dfd


@ensureDeferred
@pytest.mark.parametrize(
    "meta, exception_type, exception_text",
    [
        (
            {"zyte_api": {"echoData": Request("http://test.com")}},
            TypeError,
            (
                "Got an error when processing Zyte API request "
                "(http://example.com): Object of type Request is not JSON "
                "serializable"
            ),
        ),
        (
            {"zyte_api": {"browserHtml": True, "httpResponseBody": True}},
            RequestError,
            (
                "Got Zyte API error (status=422, type='/request/unprocessable'"
                ", request_id='abcd1234') while processing URL "
                "(http://example.com): Incompatible parameters were found in "
                "the request."
            ),
        ),
    ],
)
async def test_exceptions(
    caplog: LogCaptureFixture,
    meta: Dict[str, Dict[str, Any]],
    exception_type: Type[Exception],
    exception_text: str,
    mockserver,
):
    caplog.set_level("DEBUG")
    async with mockserver.make_handler() as handler:
        req = Request("http://example.com", method="POST", meta=meta)
        with pytest.raises(exception_type):
            await handler.download_request(req, None)
        _assert_warnings(caplog, [exception_text])


@ensureDeferred
async def test_higher_concurrency():
    """Make sure that CONCURRENT_REQUESTS and CONCURRENT_REQUESTS_PER_DOMAIN
    have an effect on Zyte API requests."""
    # Send DEFAULT_CLIENT_CONCURRENCY + 1 requests, the last one taking less
    # time than the rest, and ensure that the first response comes from the
    # last request, verifying that a concurrency ≥ DEFAULT_CLIENT_CONCURRENCY
    # + 1 has been reached.
    concurrency = DEFAULT_CLIENT_CONCURRENCY + 1
    response_indexes = []
    expected_first_index = concurrency - 1
    fast_seconds = 0.001
    slow_seconds = 0.2

    with MockServer(DelayedResource) as server:

        class TestSpider(Spider):
            name = "test_spider"

            def start_requests(self):
                for index in range(concurrency):
                    yield Request(
                        "https://example.com",
                        meta={
                            "index": index,
                            "zyte_api": {
                                "browserHtml": True,
                                "delay": (
                                    fast_seconds
                                    if index == expected_first_index
                                    else slow_seconds
                                ),
                            },
                        },
                        dont_filter=True,
                    )

            async def parse(self, response):
                response_indexes.append(response.meta["index"])
                raise CloseSpider

        crawler = await get_crawler(
            {
                "CONCURRENT_REQUESTS": concurrency,
                "CONCURRENT_REQUESTS_PER_DOMAIN": concurrency,
                "ZYTE_API_URL": server.urljoin("/"),
            },
            TestSpider,
            setup_engine=False,
        )
        await crawler.crawl()

    assert response_indexes[0] == expected_first_index


AUTOMAP_PARAMS: Dict[str, Any] = {}
BROWSER_HEADERS = {b"referer": "referer"}
DEFAULT_PARAMS: Dict[str, Any] = {}
TRANSPARENT_MODE = False
SKIP_HEADERS = {
    b"cookie": ANY_VALUE,
}
JOB_ID = None
COOKIES_ENABLED = True
MAX_COOKIES = 100
EXPERIMENTAL_COOKIES = False
GET_API_PARAMS_KWARGS = {
    "default_params": DEFAULT_PARAMS,
    "transparent_mode": TRANSPARENT_MODE,
    "automap_params": AUTOMAP_PARAMS,
    "http_skip_headers": SKIP_HEADERS,
    "browser_headers": BROWSER_HEADERS,
    "job_id": JOB_ID,
    "cookies_enabled": COOKIES_ENABLED,
    "max_cookies": MAX_COOKIES,
    "experimental_cookies": EXPERIMENTAL_COOKIES,
}


@ensureDeferred
async def test_params_parser_input_default(mockserver):
    async with mockserver.make_handler() as handler:
        for key in GET_API_PARAMS_KWARGS:
            actual = getattr(handler._param_parser, f"_{key}")
            expected = GET_API_PARAMS_KWARGS[key]
            assert expected == actual, key


@ensureDeferred
async def test_param_parser_input_custom(mockserver):
    settings = {
        "ZYTE_API_EXPERIMENTAL_COOKIES_ENABLED": True,
        "ZYTE_API_AUTOMAP_PARAMS": {"c": "d"},
        "ZYTE_API_BROWSER_HEADERS": {"B": "b"},
        "ZYTE_API_DEFAULT_PARAMS": {"a": "b"},
        "ZYTE_API_MAX_COOKIES": 1,
        "ZYTE_API_SKIP_HEADERS": {"A"},
        "ZYTE_API_TRANSPARENT_MODE": True,
    }
    async with mockserver.make_handler(settings) as handler:
        parser = handler._param_parser
        assert parser._automap_params == {"c": "d"}
        assert parser._browser_headers == {b"b": "b"}
        assert parser._cookies_enabled is True
        assert parser._default_params == {"a": "b"}
        assert parser._max_cookies == 1
        assert parser._http_skip_headers == {
            b"a": ANY_VALUE,
        }
        assert parser._transparent_mode is True
        assert parser._experimental_cookies is True


@ensureDeferred
@pytest.mark.parametrize(
    "output,uses_zyte_api",
    [
        (None, False),
        ({}, True),
        ({"a": "b"}, True),
    ],
)
async def test_param_parser_output_side_effects(output, uses_zyte_api, mockserver):
    """If _get_api_params returns None, requests go outside Zyte API, but if it
    returns a dictionary, even if empty, requests go through Zyte API."""
    request = Request(url=mockserver.urljoin("/"))
    async with mockserver.make_handler() as handler:
        handler._param_parser = mock.Mock()
        handler._param_parser.parse = mock.Mock(return_value=output)
        handler._download_request = mock.AsyncMock(side_effect=RuntimeError)
        handler._fallback_handler = mock.Mock()
        handler._fallback_handler.download_request = mock.AsyncMock(
            side_effect=RuntimeError
        )
        with pytest.raises(RuntimeError):
            await handler.download_request(request, None)
    if uses_zyte_api:
        handler._download_request.assert_called()
    else:
        handler._fallback_handler.download_request.assert_called()


DEFAULT_AUTOMAP_PARAMS: Dict[str, Any] = {
    "httpResponseBody": True,
    "httpResponseHeaders": True,
    "responseCookies": True,
}


@pytest.mark.parametrize(
    "setting,meta,expected",
    [
        (False, None, None),
        (False, {}, None),
        (False, {"a": "b"}, None),
        (False, {"zyte_api": False}, None),
        (False, {"zyte_api": True}, {}),
        (False, {"zyte_api": {}}, {}),
        (False, {"zyte_api": {"a": "b"}}, {"a": "b"}),
        (False, {"zyte_api_automap": False}, None),
        (False, {"zyte_api_automap": True}, DEFAULT_AUTOMAP_PARAMS),
        (False, {"zyte_api_automap": {}}, DEFAULT_AUTOMAP_PARAMS),
        (False, {"zyte_api_automap": {"a": "b"}}, {**DEFAULT_AUTOMAP_PARAMS, "a": "b"}),
        (False, {"zyte_api": False, "zyte_api_automap": False}, None),
        (False, {"zyte_api": False, "zyte_api_automap": True}, DEFAULT_AUTOMAP_PARAMS),
        (False, {"zyte_api": False, "zyte_api_automap": {}}, DEFAULT_AUTOMAP_PARAMS),
        (
            False,
            {"zyte_api": False, "zyte_api_automap": {"a": "b"}},
            {**DEFAULT_AUTOMAP_PARAMS, "a": "b"},
        ),
        (False, {"zyte_api": True, "zyte_api_automap": False}, {}),
        (False, {"zyte_api": True, "zyte_api_automap": True}, ValueError),
        (False, {"zyte_api": True, "zyte_api_automap": {}}, ValueError),
        (False, {"zyte_api": True, "zyte_api_automap": {"a": "b"}}, ValueError),
        (False, {"zyte_api": {}, "zyte_api_automap": False}, {}),
        (False, {"zyte_api": {}, "zyte_api_automap": True}, ValueError),
        (False, {"zyte_api": {}, "zyte_api_automap": {}}, ValueError),
        (False, {"zyte_api": {}, "zyte_api_automap": {"a": "b"}}, ValueError),
        (False, {"zyte_api": {"a": "b"}, "zyte_api_automap": False}, {"a": "b"}),
        (False, {"zyte_api": {"a": "b"}, "zyte_api_automap": True}, ValueError),
        (False, {"zyte_api": {"a": "b"}, "zyte_api_automap": {}}, ValueError),
        (False, {"zyte_api": {"a": "b"}, "zyte_api_automap": {"a": "b"}}, ValueError),
        (True, None, DEFAULT_AUTOMAP_PARAMS),
        (True, {}, DEFAULT_AUTOMAP_PARAMS),
        (True, {"a": "b"}, DEFAULT_AUTOMAP_PARAMS),
        (True, {"zyte_api": False}, DEFAULT_AUTOMAP_PARAMS),
        (True, {"zyte_api": True}, {}),
        (True, {"zyte_api": {}}, {}),
        (True, {"zyte_api": {"a": "b"}}, {"a": "b"}),
        (True, {"zyte_api_automap": False}, None),
        (True, {"zyte_api_automap": True}, DEFAULT_AUTOMAP_PARAMS),
        (True, {"zyte_api_automap": {}}, DEFAULT_AUTOMAP_PARAMS),
        (True, {"zyte_api_automap": {"a": "b"}}, {**DEFAULT_AUTOMAP_PARAMS, "a": "b"}),
        (True, {"zyte_api": False, "zyte_api_automap": False}, None),
        (True, {"zyte_api": False, "zyte_api_automap": True}, DEFAULT_AUTOMAP_PARAMS),
        (True, {"zyte_api": False, "zyte_api_automap": {}}, DEFAULT_AUTOMAP_PARAMS),
        (
            True,
            {"zyte_api": False, "zyte_api_automap": {"a": "b"}},
            {**DEFAULT_AUTOMAP_PARAMS, "a": "b"},
        ),
        (True, {"zyte_api": True, "zyte_api_automap": False}, {}),
        (True, {"zyte_api": True, "zyte_api_automap": True}, ValueError),
        (True, {"zyte_api": True, "zyte_api_automap": {}}, ValueError),
        (True, {"zyte_api": True, "zyte_api_automap": {"a": "b"}}, ValueError),
        (True, {"zyte_api": {}, "zyte_api_automap": False}, {}),
        (True, {"zyte_api": {}, "zyte_api_automap": True}, ValueError),
        (True, {"zyte_api": {}, "zyte_api_automap": {}}, ValueError),
        (True, {"zyte_api": {}, "zyte_api_automap": {"a": "b"}}, ValueError),
        (True, {"zyte_api": {"a": "b"}, "zyte_api_automap": False}, {"a": "b"}),
        (True, {"zyte_api": {"a": "b"}, "zyte_api_automap": True}, ValueError),
        (True, {"zyte_api": {"a": "b"}, "zyte_api_automap": {}}, ValueError),
        (True, {"zyte_api": {"a": "b"}, "zyte_api_automap": {"a": "b"}}, ValueError),
    ],
)
@ensureDeferred
async def test_transparent_mode_toggling(setting, meta, expected):
    """Test how the value of the ``ZYTE_API_TRANSPARENT_MODE`` setting
    (*setting*) in combination with request metadata (*meta*) determines what
    Zyte API parameters are used (*expected*).

    Note that :func:`test_param_parser_output_side_effects` already tests how
    *expected* affects whether the request is sent through Zyte API or not,
    and :func:`test_param_parser_input_custom` tests how the
    ``ZYTE_API_TRANSPARENT_MODE`` setting is mapped to the corresponding
    :func:`~scrapy_zyte_api.handler._get_api_params` parameter.
    """
    request = Request(url="https://example.com", meta=meta)
    settings = {"ZYTE_API_TRANSPARENT_MODE": setting}
    crawler = await get_crawler(settings)
    handler = get_download_handler(crawler, "https")
    param_parser = handler._param_parser
    func = partial(param_parser.parse, request)
    if isclass(expected):
        with pytest.raises(expected):
            func()
    else:
        api_params = func()
        if api_params is not None:
            api_params.pop("url")
        assert expected == api_params


@pytest.mark.parametrize("meta", [None, 0, "", b"", [], ()])
@ensureDeferred
async def test_api_disabling_deprecated(meta):
    """Test how undocumented falsy values of the ``zyte_api`` request metadata
    key (*meta*) can be used to disable the use of Zyte API, but trigger a
    deprecation warning asking to replace them with False."""
    request = Request(url="https://example.com")
    request.meta["zyte_api"] = meta
    crawler = await get_crawler()
    param_parser = _ParamParser(crawler)
    with pytest.warns(DeprecationWarning, match=r".* Use False instead\.$"):
        api_params = param_parser.parse(request)
    assert api_params is None


@pytest.mark.parametrize("key", ["zyte_api", "zyte_api_automap"])
@pytest.mark.parametrize("value", [1, ["a", "b"]])
@ensureDeferred
async def test_bad_meta_type(key, value):
    """Test how undocumented truthy values (*value*) for the ``zyte_api`` and
    ``zyte_api_automap`` request metadata keys (*key*) trigger a
    :exc:`ValueError` exception."""
    request = Request(url="https://example.com", meta={key: value})
    crawler = await get_crawler()
    param_parser = _ParamParser(crawler)
    with pytest.raises(ValueError):
        param_parser.parse(request)


@pytest.mark.parametrize("meta", ["zyte_api", "zyte_api_automap"])
@ensureDeferred
async def test_job_id(meta, mockserver):
    """Test how the value of the ``SHUB_JOBKEY`` environment variable is
    included as ``jobId`` among the parameters sent to Zyte API, both with
    manually-defined parameters and with automatically-mapped parameters.

    Note that :func:`test_param_parser_input_custom` already tests how the
    ``JOB`` setting is mapped to the corresponding
    :func:`~scrapy_zyte_api.handler._get_api_params` parameter.
    """
    request = Request(url="https://example.com", meta={meta: True})
    with set_env(SHUB_JOBKEY="1/2/3"):
        crawler = await get_crawler()
        handler = get_download_handler(crawler, "https")
        param_parser = handler._param_parser
        api_params = param_parser.parse(request)
    assert api_params["jobId"] == "1/2/3"


@ensureDeferred
async def test_default_params_none(mockserver, caplog):
    """Test how setting a value to ``None`` in the dictionary of the
    ZYTE_API_DEFAULT_PARAMS and ZYTE_API_AUTOMAP_PARAMS settings causes a
    warning, because that is not expected to be a valid value.

    Note that ``None`` is however a valid value for parameters defined in the
    ``zyte_api`` and ``zyte_api_automap`` request metadata keys. It can be used
    to unset parameters set in those settings for a specific request.

    Also note that :func:`test_param_parser_input_custom` already tests how
    the settings are mapped to the corresponding
    :func:`~scrapy_zyte_api.handler._get_api_params` parameter.
    """
    settings = {
        "ZYTE_API_DEFAULT_PARAMS": {"a": None, "b": "c"},
        "ZYTE_API_AUTOMAP_PARAMS": {"d": None, "e": "f"},
    }
    with caplog.at_level("WARNING"):
        async with mockserver.make_handler(settings) as handler:
            assert handler._param_parser._automap_params == {"e": "f"}
            assert handler._param_parser._default_params == {"b": "c"}
    _assert_warnings(
        caplog,
        [
            "Parameter 'a' in the ZYTE_API_DEFAULT_PARAMS setting is None",
            "Parameter 'd' in the ZYTE_API_AUTOMAP_PARAMS setting is None",
        ],
    )


@pytest.mark.parametrize(
    "setting,meta,expected,warnings",
    [
        ({}, {}, {}, []),
        ({}, {"b": 2}, {"b": 2}, []),
        ({}, {"b": None}, {}, ["parameter b is None"]),
        ({"a": 1}, {}, {"a": 1}, []),
        ({"a": 1}, {"b": 2}, {"a": 1, "b": 2}, []),
        ({"a": 1}, {"b": None}, {"a": 1}, ["parameter b is None"]),
        ({"a": 1}, {"a": 2}, {"a": 2}, []),
        ({"a": 1}, {"a": None}, {}, []),
        ({"a": {"b": 1}}, {}, {"a": {"b": 1}}, []),
        ({"a": {"b": 1}}, {"a": {"c": 1}}, {"a": {"b": 1, "c": 1}}, []),
        (
            {"a": {"b": 1}},
            {"a": {"c": None}},
            {"a": {"b": 1}},
            ["parameter a.c is None"],
        ),
        ({"a": {"b": 1}}, {"a": {"b": 2}}, {"a": {"b": 2}}, []),
        ({"a": {"b": 1}}, {"a": {"b": None}}, {}, []),
        ({"a": {"b": 1, "c": 1}}, {"a": {"b": None}}, {"a": {"c": 1}}, []),
    ],
)
@pytest.mark.parametrize(
    "setting_key,meta_key,ignore_keys",
    [
        ("ZYTE_API_DEFAULT_PARAMS", "zyte_api", set()),
        (
            "ZYTE_API_AUTOMAP_PARAMS",
            "zyte_api_automap",
<<<<<<< HEAD
            DEFAULT_AUTOMAP_PARAMS.keys(),
=======
            set(DEFAULT_AUTOMAP_PARAMS),
>>>>>>> a52ab36b
        ),
    ],
)
@ensureDeferred
async def test_default_params_merging(
    setting_key, meta_key, ignore_keys, setting, meta, expected, warnings, caplog
):
    """Test how Zyte API parameters defined in the *arg_key* _get_api_params
    parameter and those defined in the *meta_key* request metadata key are
    combined.

    Request metadata takes precedence. Also, ``None`` values in request
    metadata can be used to unset parameters defined in the setting. Request
    metadata ``None`` values for keys that do not exist in the setting cause a
    warning.

    This test also makes sure that, when `None` is used to unset a parameter,
    the original request metadata key value is not modified.
    """
    request = Request(url="https://example.com")
    request.meta[meta_key] = meta
    crawler = await get_crawler({setting_key: setting})
    handler = get_download_handler(crawler, "https")
    param_parser = handler._param_parser
    caplog.clear()
    with caplog.at_level("WARNING"):
        api_params = param_parser.parse(request)
    for key in ignore_keys:
        api_params.pop(key)
    api_params.pop("url")
    assert expected == api_params
    _assert_warnings(caplog, warnings)


@pytest.mark.parametrize(
    "setting,meta",
    [
        # append
        (
            {"a": "b"},
            {"b": "c"},
        ),
        # overwrite
        (
            {"a": "b"},
            {"a": "c"},
        ),
        # drop
        (
            {"a": "b"},
            {"a": None},
        ),
    ],
)
@pytest.mark.parametrize(
    "setting_key,meta_key",
    [
        ("ZYTE_API_DEFAULT_PARAMS", "zyte_api"),
        (
            "ZYTE_API_AUTOMAP_PARAMS",
            "zyte_api_automap",
        ),
    ],
)
@ensureDeferred
async def test_default_params_immutability(setting_key, meta_key, setting, meta):
    """Make sure that the merging of Zyte API parameters from the *arg_key*
    _get_api_params parameter with those from the *meta_key* request metadata
    key does not affect the contents of the setting for later requests."""
    request = Request(url="https://example.com")
    request.meta[meta_key] = meta
    default_params = copy(setting)
    crawler = await get_crawler({setting_key: setting})
    handler = get_download_handler(crawler, "https")
    param_parser = handler._param_parser
    param_parser.parse(request)
    assert default_params == setting


<<<<<<< HEAD
def _assert_warnings(caplog, warnings):
    if warnings:
        seen_warnings = {record.getMessage(): False for record in caplog.records}
        for warning in warnings:
            matched = False
            for seen_warning in list(seen_warnings):
                if warning in seen_warning:
                    if seen_warnings[seen_warning] is True:
                        raise AssertionError(
                            f"Expected warning {warning!r} matches more than "
                            f"1 seen warning (all seen warnings: "
                            f"{list(seen_warnings)!r})"
                        )
                    seen_warnings[seen_warning] = True
                    matched = True
                    break
            if not matched:
                raise AssertionError(
                    f"Expected warning {warning!r} not found in {list(seen_warnings)!r}"
                )
        unexpected_warnings = [
            warning for warning, is_expected in seen_warnings.items() if not is_expected
        ]
        if unexpected_warnings:
            raise AssertionError(f"Got unexpected warnings: {unexpected_warnings}")
    else:
        assert not caplog.records
    caplog.clear()


def _test_automap(
=======
async def _test_automap(
>>>>>>> a52ab36b
    settings, request_kwargs, meta, expected, warnings, caplog, cookie_jar=None
):
    request = Request(url="https://example.com", **request_kwargs)
    request.meta["zyte_api_automap"] = meta
    settings = {**settings, "ZYTE_API_TRANSPARENT_MODE": True}
    crawler = await get_crawler(settings)
    await _process_request(crawler, request, is_start_request=True)
    if "cookies" in request_kwargs:
        try:
            cookie_middleware = get_downloader_middleware(crawler, CookiesMiddleware)
        except ValueError:
            pass
        else:
            if cookie_jar:
                _cookie_jar = _get_cookie_jar(request, cookie_middleware.jars)
                for cookie in cookie_jar:
                    _cookie = Cookie(
                        version=1,
                        name=cookie["name"],
                        value=cookie["value"],
                        port=None,
                        port_specified=False,
                        domain=cookie.get("domain"),
                        domain_specified="domain" in cookie,
                        domain_initial_dot=cookie.get("domain", "").startswith("."),
                        path=cookie.get("path", "/"),
                        path_specified="path" in cookie,
                        secure=cookie.get("secure", False),
                        expires=cookie.get("expires", None),
                        discard=False,
                        comment=None,
                        comment_url=None,
                        rest={},
                    )
                    _cookie_jar.set_cookie(_cookie)

    handler = get_download_handler(crawler, "https")
    param_parser = handler._param_parser
    with caplog.at_level("WARNING"):
        api_params = param_parser.parse(request)
    api_params.pop("url")
    assert expected == api_params
    _assert_warnings(caplog, warnings)


@pytest.mark.parametrize(
    "meta,expected,warnings",
    [
        # If no other known main output is specified in meta, httpResponseBody
        # is requested.
        ({}, DEFAULT_AUTOMAP_PARAMS, []),
        (
            {"unknownMainOutput": True},
            {
                **DEFAULT_AUTOMAP_PARAMS,
                "unknownMainOutput": True,
            },
            [],
        ),
        # httpResponseBody can be explicitly requested in meta, and should be
        # in cases where a binary response is expected, since automatic mapping
        # may stop working for binary responses in the future.
        (
            {"httpResponseBody": True},
            DEFAULT_AUTOMAP_PARAMS,
            [],
        ),
        # If other main outputs are specified in meta, httpResponseBody and
        # httpResponseHeaders are not set.
        (
            {"browserHtml": True},
            {"browserHtml": True, "responseCookies": True},
            [],
        ),
        (
            {"screenshot": True},
            {"screenshot": True, "responseCookies": True},
            [],
        ),
        (
            {EXTRACT_KEY: True},
            {EXTRACT_KEY: True, "responseCookies": True},
            [],
        ),
        (
            {"browserHtml": True, "screenshot": True},
            {"browserHtml": True, "screenshot": True, "responseCookies": True},
            [],
        ),
        # If no known main output is specified, and httpResponseBody is
        # explicitly set to False, httpResponseBody is unset and no main output
        # is added.
        (
            {"httpResponseBody": False},
            {"responseCookies": True},
            [],
        ),
        (
            {"httpResponseBody": False, "unknownMainOutput": True},
            {"unknownMainOutput": True, "responseCookies": True},
            [],
        ),
        # We allow httpResponseBody and browserHtml to be both set to True, in
        # case that becomes possible in the future.
        (
            {"httpResponseBody": True, "browserHtml": True},
            {
                "browserHtml": True,
                **DEFAULT_AUTOMAP_PARAMS,
            },
            [],
        ),
        # To request httpResponseHeaders on their own, you must disable
        # httpResponseBody.
        (
            {"httpResponseHeaders": True},
            {"httpResponseBody": True, "httpResponseHeaders": True},
            [],
        ),
        (
            {"httpResponseBody": False, "httpResponseHeaders": True},
            {"httpResponseHeaders": True},
            [],
        ),
    ],
)
@ensureDeferred
async def test_automap_main_outputs(meta, expected, warnings, caplog):
    await _test_automap({}, {}, meta, expected, warnings, caplog)


@pytest.mark.parametrize(
    "meta,expected,warnings",
    [
        # Test cases where httpResponseHeaders is not specifically set to True
        # or False, where it is automatically set to True if httpResponseBody
        # is also True, are covered in test_automap_main_outputs.
        #
        # If httpResponseHeaders is set to True in a scenario where it would
        # not be implicitly set to True, it is passed as such.
        (
            {"httpResponseBody": False, "httpResponseHeaders": True},
            {"httpResponseHeaders": True, "responseCookies": True},
            [],
        ),
        (
            {"browserHtml": True, "httpResponseHeaders": True},
            {"browserHtml": True, "httpResponseHeaders": True, "responseCookies": True},
            [],
        ),
        (
            {"screenshot": True, "httpResponseHeaders": True},
            {"screenshot": True, "httpResponseHeaders": True, "responseCookies": True},
            [],
        ),
        (
            {EXTRACT_KEY: True, "httpResponseHeaders": True},
            {EXTRACT_KEY: True, "httpResponseHeaders": True, "responseCookies": True},
            [],
        ),
        (
            {
                "unknownMainOutput": True,
                "httpResponseBody": False,
                "httpResponseHeaders": True,
            },
            {
                "unknownMainOutput": True,
                "httpResponseHeaders": True,
                "responseCookies": True,
            },
            [],
        ),
        # Setting httpResponseHeaders to True where it would be already True
        # implicitly, i.e. where httpResponseBody is set to True implicitly or
        # explicitly, is OK and should not generate any warning. It is a way
        # to make code future-proof, in case in the future httpResponseHeaders
        # stops being set to True by default in those scenarios.
        (
            {"httpResponseHeaders": True},
            {
                "httpResponseBody": True,
                "httpResponseHeaders": True,
                "responseCookies": True,
            },
            [],
        ),
        (
            {"httpResponseBody": True, "httpResponseHeaders": True},
            {
                "httpResponseBody": True,
                "httpResponseHeaders": True,
                "responseCookies": True,
            },
            [],
        ),
        (
            {
                "browserHtml": True,
                "httpResponseBody": True,
                "httpResponseHeaders": True,
            },
            {
                "browserHtml": True,
                "httpResponseBody": True,
                "httpResponseHeaders": True,
                "responseCookies": True,
            },
            [],
        ),
        (
            {"unknownMainOutput": True, "httpResponseHeaders": True},
            {
                "unknownMainOutput": True,
                "httpResponseBody": True,
                "httpResponseHeaders": True,
                "responseCookies": True,
            },
            [],
        ),
        # If httpResponseHeaders is set to False, httpResponseHeaders is not
        # defined, even if httpResponseBody is set to True, implicitly or
        # explicitly.
        (
            {"httpResponseHeaders": False},
            {"httpResponseBody": True, "responseCookies": True},
            [],
        ),
        (
            {"httpResponseBody": True, "httpResponseHeaders": False},
            {"httpResponseBody": True, "responseCookies": True},
            [],
        ),
        (
            {
                "httpResponseBody": True,
                "browserHtml": True,
                "httpResponseHeaders": False,
            },
            {"browserHtml": True, "httpResponseBody": True, "responseCookies": True},
            [],
        ),
        (
            {"unknownMainOutput": True, "httpResponseHeaders": False},
            {
                "unknownMainOutput": True,
                "httpResponseBody": True,
                "responseCookies": True,
            },
            [],
        ),
        # If httpResponseHeaders is unnecessarily set to False where
        # httpResponseBody is set to False implicitly or explicitly,
        # httpResponseHeaders is not defined, and a warning is
        # logged.
        (
            {"httpResponseBody": False, "httpResponseHeaders": False},
            {"responseCookies": True},
            ["do not need to set httpResponseHeaders to False"],
        ),
        (
            {"browserHtml": True, "httpResponseHeaders": False},
            {"browserHtml": True, "responseCookies": True},
            ["do not need to set httpResponseHeaders to False"],
        ),
        (
            {"screenshot": True, "httpResponseHeaders": False},
            {"screenshot": True, "responseCookies": True},
            ["do not need to set httpResponseHeaders to False"],
        ),
        (
            {EXTRACT_KEY: True, "httpResponseHeaders": False},
            {EXTRACT_KEY: True, "responseCookies": True},
            ["do not need to set httpResponseHeaders to False"],
        ),
        (
            {
                "unknownMainOutput": True,
                "httpResponseBody": False,
                "httpResponseHeaders": False,
            },
            {"unknownMainOutput": True, "responseCookies": True},
            ["do not need to set httpResponseHeaders to False"],
        ),
    ],
)
@ensureDeferred
async def test_automap_header_output(meta, expected, warnings, caplog):
    await _test_automap({}, {}, meta, expected, warnings, caplog)


@pytest.mark.parametrize(
    "method,meta,expected,warnings",
    [
        # The GET HTTP method is not mapped, since it is the default method.
        (
            "GET",
            {},
            DEFAULT_AUTOMAP_PARAMS,
            [],
        ),
        # Other HTTP methods, regardless of whether they are supported,
        # unsupported, or unknown, are mapped as httpRequestMethod, letting
        # Zyte API decide whether or not they are allowed.
        *(
            (
                method,
                {},
                {
                    **DEFAULT_AUTOMAP_PARAMS,
                    "httpRequestMethod": method,
                },
                [],
            )
            for method in (
                "POST",
                "PUT",
                "DELETE",
                "OPTIONS",
                "TRACE",
                "PATCH",
                "HEAD",
                "CONNECT",
                "FOO",
            )
        ),
        # If httpRequestMethod is also specified in meta with the same value
        # as Request.method, a warning is logged asking to use only
        # Request.method.
        (
            None,
            {"httpRequestMethod": "GET"},
            DEFAULT_AUTOMAP_PARAMS,
            [
                "Use Request.method",
                "unnecessarily defines the Zyte API 'httpRequestMethod' parameter with its default value",
            ],
        ),
        (
            "POST",
            {"httpRequestMethod": "POST"},
            {
                **DEFAULT_AUTOMAP_PARAMS,
                "httpRequestMethod": "POST",
            },
            ["Use Request.method"],
        ),
        # If httpRequestMethod is also specified in meta with a different value
        # from Request.method, a warning is logged asking to use Request.meta,
        # and the meta value takes precedence.
        (
            "POST",
            {"httpRequestMethod": "GET"},
            DEFAULT_AUTOMAP_PARAMS,
            [
                "Use Request.method",
                "does not match the Zyte API httpRequestMethod",
                "unnecessarily defines the Zyte API 'httpRequestMethod' parameter with its default value",
            ],
        ),
        (
            "POST",
            {"httpRequestMethod": "PUT"},
            {
                **DEFAULT_AUTOMAP_PARAMS,
                "httpRequestMethod": "PUT",
            },
            [
                "Use Request.method",
                "does not match the Zyte API httpRequestMethod",
            ],
        ),
        # If httpResponseBody is not True, implicitly or explicitly,
        # Request.method is still mapped for anything other than GET.
        (
            "POST",
            {"browserHtml": True},
            {
                "browserHtml": True,
                "httpRequestMethod": "POST",
                "responseCookies": True,
            },
            [],
        ),
        (
            "POST",
            {"screenshot": True},
            {
                "screenshot": True,
                "httpRequestMethod": "POST",
                "responseCookies": True,
            },
            [],
        ),
        (
            "POST",
            {EXTRACT_KEY: True},
            {
                EXTRACT_KEY: True,
                "httpRequestMethod": "POST",
                "responseCookies": True,
            },
            [],
        ),
    ],
)
<<<<<<< HEAD
def test_automap_method(method, meta, expected, warnings, caplog):
    request_kwargs = {}
    if method is not None:
        request_kwargs["method"] = method
    _test_automap({}, request_kwargs, meta, expected, warnings, caplog)
=======
@ensureDeferred
async def test_automap_method(method, meta, expected, warnings, caplog):
    await _test_automap({}, {"method": method}, meta, expected, warnings, caplog)
>>>>>>> a52ab36b


@pytest.mark.parametrize(
    "headers,meta,expected,warnings",
    [
        # If httpResponseBody is True, implicitly or explicitly,
        # Request.headers are mapped as customHttpRequestHeaders.
        (
            {"Referer": "a"},
            {},
            {
                "customHttpRequestHeaders": [
                    {"name": "Referer", "value": "a"},
                ],
                **DEFAULT_AUTOMAP_PARAMS,
            },
            [],
        ),
        # If browserHtml, screenshot, or automatic extraction properties are
        # True, Request.headers are mapped as requestHeaders.
        (
            {"Referer": "a"},
            {"browserHtml": True},
            {
                "browserHtml": True,
                "requestHeaders": {"referer": "a"},
                "responseCookies": True,
            },
            [],
        ),
        (
            {"Referer": "a"},
            {"screenshot": True},
            {
                "requestHeaders": {"referer": "a"},
                "screenshot": True,
                "responseCookies": True,
            },
            [],
        ),
        (
            {"Referer": "a"},
            {EXTRACT_KEY: True},
            {
                "requestHeaders": {"referer": "a"},
                EXTRACT_KEY: True,
                "responseCookies": True,
            },
            [],
        ),
        # If both httpResponseBody and browserHtml (or screenshot, or both, or
        # automatic extraction properties) are True, implicitly or explicitly,
        # Request.headers are mapped both as customHttpRequestHeaders and as
        # requestHeaders.
        (
            {"Referer": "a"},
            {"browserHtml": True, "httpResponseBody": True},
            {
                "browserHtml": True,
                "customHttpRequestHeaders": [
                    {"name": "Referer", "value": "a"},
                ],
                **DEFAULT_AUTOMAP_PARAMS,
                "requestHeaders": {"referer": "a"},
            },
            [],
        ),
        (
            {"Referer": "a"},
            {"screenshot": True, "httpResponseBody": True},
            {
                "customHttpRequestHeaders": [
                    {"name": "Referer", "value": "a"},
                ],
                **DEFAULT_AUTOMAP_PARAMS,
                "requestHeaders": {"referer": "a"},
                "screenshot": True,
            },
            [],
        ),
        (
            {"Referer": "a"},
            {EXTRACT_KEY: True, "httpResponseBody": True},
            {
                "customHttpRequestHeaders": [
                    {"name": "Referer", "value": "a"},
                ],
                **DEFAULT_AUTOMAP_PARAMS,
                "requestHeaders": {"referer": "a"},
                EXTRACT_KEY: True,
            },
            [],
        ),
        (
            {"Referer": "a"},
            {"browserHtml": True, "screenshot": True, "httpResponseBody": True},
            {
                "browserHtml": True,
                "customHttpRequestHeaders": [
                    {"name": "Referer", "value": "a"},
                ],
                **DEFAULT_AUTOMAP_PARAMS,
                "requestHeaders": {"referer": "a"},
                "screenshot": True,
            },
            [],
        ),
        # If httpResponseBody is True, implicitly or explicitly, and there is
        # no other known main output parameter (browserHtml, screenshot),
        # Request.headers are mapped as customHttpRequestHeaders only.
        #
        # While future main output parameters are likely to use requestHeaders
        # instead, we cannot know if an unknown parameter is a main output
        # parameter or a different type of parameter for httpRequestBody, and
        # what we know for sure is that, at the time of writing, Zyte API does
        # not allow requestHeaders to be combined with httpRequestBody.
        (
            {"Referer": "a"},
            {"unknownMainOutput": True},
            {
                "customHttpRequestHeaders": [
                    {"name": "Referer", "value": "a"},
                ],
                **DEFAULT_AUTOMAP_PARAMS,
                "unknownMainOutput": True,
            },
            [],
        ),
        # If no known main output is requested, implicitly or explicitly, we
        # assume that some unknown main output is being requested, and we map
        # Request.headers as requestHeaders because that is the most likely way
        # headers will need to be mapped for a future main output.
        (
            {"Referer": "a"},
            {"httpResponseBody": False},
            {
                "requestHeaders": {"referer": "a"},
                "responseCookies": True,
            },
            [],
        ),
        (
            {"Referer": "a"},
            {"unknownMainOutput": True, "httpResponseBody": False},
            {
                "requestHeaders": {"referer": "a"},
                "unknownMainOutput": True,
                "responseCookies": True,
            },
            [],
        ),
        # False disables header mapping.
        (
            {"Referer": "a"},
            {"customHttpRequestHeaders": False},
            DEFAULT_AUTOMAP_PARAMS,
            [],
        ),
        (
            {"Referer": "a"},
            {"browserHtml": True, "requestHeaders": False},
            {
                "browserHtml": True,
                "responseCookies": True,
            },
            [],
        ),
        (
            {"Referer": "a"},
            {
                "browserHtml": True,
                "httpResponseBody": True,
                "customHttpRequestHeaders": False,
            },
            {
                "browserHtml": True,
                **DEFAULT_AUTOMAP_PARAMS,
                "requestHeaders": {"referer": "a"},
            },
            [],
        ),
        (
            {"Referer": "a"},
            {"browserHtml": True, "httpResponseBody": True, "requestHeaders": False},
            {
                "browserHtml": True,
                "customHttpRequestHeaders": [
                    {"name": "Referer", "value": "a"},
                ],
                **DEFAULT_AUTOMAP_PARAMS,
            },
            [],
        ),
        (
            {"Referer": "a"},
            {
                "browserHtml": True,
                "httpResponseBody": True,
                "customHttpRequestHeaders": False,
                "requestHeaders": False,
            },
            {
                "browserHtml": True,
                **DEFAULT_AUTOMAP_PARAMS,
            },
            [],
        ),
        # True forces header mapping.
        (
            {"Referer": "a"},
            {"requestHeaders": True},
            {
                "customHttpRequestHeaders": [
                    {"name": "Referer", "value": "a"},
                ],
                **DEFAULT_AUTOMAP_PARAMS,
                "requestHeaders": {"referer": "a"},
            },
            [],
        ),
        (
            {"Referer": "a"},
            {"browserHtml": True, "customHttpRequestHeaders": True},
            {
                "browserHtml": True,
                "customHttpRequestHeaders": [
                    {"name": "Referer", "value": "a"},
                ],
                "requestHeaders": {"referer": "a"},
                "responseCookies": True,
            },
            [],
        ),
        # Headers with None as value are not mapped.
        (
            {"Referer": None},
            {},
            DEFAULT_AUTOMAP_PARAMS,
            [],
        ),
        (
            {"Referer": None},
            {"browserHtml": True},
            {
                "browserHtml": True,
                "responseCookies": True,
            },
            [],
        ),
        (
            {"Referer": None},
            {"browserHtml": True, "httpResponseBody": True},
            {
                "browserHtml": True,
                **DEFAULT_AUTOMAP_PARAMS,
            },
            [],
        ),
        (
            {"Referer": None},
            {"screenshot": True},
            {
                "screenshot": True,
                "responseCookies": True,
            },
            [],
        ),
        (
            {"Referer": None},
            {EXTRACT_KEY: True},
            {
                EXTRACT_KEY: True,
                "responseCookies": True,
            },
            [],
        ),
        (
            {"Referer": None},
            {"screenshot": True, "httpResponseBody": True},
            {
                "screenshot": True,
                **DEFAULT_AUTOMAP_PARAMS,
            },
            [],
        ),
        (
            {"Referer": None},
            {EXTRACT_KEY: True, "httpResponseBody": True},
            {
                EXTRACT_KEY: True,
                **DEFAULT_AUTOMAP_PARAMS,
            },
            [],
        ),
        (
            {"Referer": None},
            {"unknownMainOutput": True},
            {
                **DEFAULT_AUTOMAP_PARAMS,
                "unknownMainOutput": True,
            },
            [],
        ),
        (
            {"Referer": None},
            {"unknownMainOutput": True, "httpResponseBody": False},
            {
                "unknownMainOutput": True,
                "responseCookies": True,
            },
            [],
        ),
        (
            {"Referer": None},
            {"httpResponseBody": False},
            {"responseCookies": True},
            [],
        ),
        # Warn if header parameters are used in meta, even if the values match
        # request headers, and even if there are no request headers to match in
        # the first place. If they do not match, meta takes precedence.
        (
            {"Referer": "a"},
            {
                "customHttpRequestHeaders": [
                    {"name": "Referer", "value": "a"},
                ]
            },
            {
                "customHttpRequestHeaders": [
                    {"name": "Referer", "value": "a"},
                ],
                **DEFAULT_AUTOMAP_PARAMS,
            },
            ["Use Request.headers instead"],
        ),
        (
            {"Referer": "a"},
            {
                "browserHtml": True,
                "requestHeaders": {"referer": "a"},
            },
            {
                "browserHtml": True,
                "requestHeaders": {"referer": "a"},
                "responseCookies": True,
            },
            ["Use Request.headers instead"],
        ),
        (
            {"Referer": "a"},
            {
                "customHttpRequestHeaders": [
                    {"name": "Referer", "value": "b"},
                ]
            },
            {
                "customHttpRequestHeaders": [
                    {"name": "Referer", "value": "b"},
                ],
                **DEFAULT_AUTOMAP_PARAMS,
            },
            ["Use Request.headers instead"],
        ),
        (
            {"Referer": "a"},
            {
                "browserHtml": True,
                "requestHeaders": {"referer": "b"},
            },
            {
                "browserHtml": True,
                "requestHeaders": {"referer": "b"},
                "responseCookies": True,
            },
            ["Use Request.headers instead"],
        ),
        (
            {},
            {
                "customHttpRequestHeaders": [
                    {"name": "Referer", "value": "a"},
                ]
            },
            {
                "customHttpRequestHeaders": [
                    {"name": "Referer", "value": "a"},
                ],
                **DEFAULT_AUTOMAP_PARAMS,
            },
            ["Use Request.headers instead"],
        ),
        (
            {},
            {
                "browserHtml": True,
                "requestHeaders": {"referer": "a"},
            },
            {
                "browserHtml": True,
                "requestHeaders": {"referer": "a"},
                "responseCookies": True,
            },
            ["Use Request.headers instead"],
        ),
        # If httpRequestBody is True and requestHeaders is defined in meta, or
        # if browserHtml is True and customHttpRequestHeaders is defined in
        # meta, keep the meta parameters and do not issue a warning. There is
        # no need for a warning because the request should get an error
        # response from Zyte API. And if Zyte API were not to send an error
        # response, that would mean the Zyte API has started supporting this
        # scenario, all the more reason not to warn and let the parameters
        # reach Zyte API.
        (
            {},
            {
                "requestHeaders": {"referer": "a"},
            },
            {
                **DEFAULT_AUTOMAP_PARAMS,
                "requestHeaders": {"referer": "a"},
            },
            [],
        ),
        (
            {},
            {
                "browserHtml": True,
                "customHttpRequestHeaders": [
                    {"name": "Referer", "value": "a"},
                ],
            },
            {
                "browserHtml": True,
                "customHttpRequestHeaders": [
                    {"name": "Referer", "value": "a"},
                ],
                "responseCookies": True,
            },
            [],
        ),
        # Unsupported headers not present in Scrapy requests by default are
        # dropped with a warning.
        # If all headers are unsupported, the header parameter is not even set.
        (
            {"a": "b"},
            {"browserHtml": True},
            {
                "browserHtml": True,
                "responseCookies": True,
            },
            ["cannot be mapped"],
        ),
        # Headers with an empty string as value are not silently ignored.
        (
            {"a": ""},
            {"browserHtml": True},
            {
                "browserHtml": True,
                "responseCookies": True,
            },
            ["cannot be mapped"],
        ),
<<<<<<< HEAD
        # Unsupported headers are looked up case-insensitively.
        (
            {"user-Agent": ""},
            {},
            DEFAULT_AUTOMAP_PARAMS,
            ["cannot be mapped"],
        ),
        # The Accept, Accept-Encoding and Accept-Language headers, when
        # unsupported (i.e. browser requests), are dropped silently if their
        # value matches the default value of Scrapy, or with a warning
        # otherwise.
        (
            {
                **DEFAULT_REQUEST_HEADERS,  # Accept, Accept-Language
                "Accept-Encoding": ", ".join(
                    encoding.decode() for encoding in ACCEPTED_ENCODINGS
                ),
            },
            {"browserHtml": True},
            {
                "browserHtml": True,
                "responseCookies": True,
            },
            [],
        ),
=======
        # The Accept, Accept-Encoding, Accept-Language and User-Agent headers,
        # when unsupported (i.e. browser requests), are dropped with a warning
        # if the user set them manually (even if they are set with their
        # default value).
>>>>>>> a52ab36b
        *(
            (
                headers,
                {"browserHtml": True},
                {
                    "browserHtml": True,
                    "responseCookies": True,
                },
                ["cannot be mapped"],
            )
            for headers in (
                {
                    "Accept": DEFAULT_REQUEST_HEADERS["Accept"],
                },
                {
                    "Accept": "application/json",
                },
                {
                    "Accept-Encoding": DEFAULT_ACCEPT_ENCODING,
                },
                {
                    "Accept-Encoding": "br",
                },
                {
                    "Accept-Language": "uk",
                },
                {
                    "Accept-Language": DEFAULT_REQUEST_HEADERS["Accept-Language"],
                },
                {
                    "User-Agent": DEFAULT_USER_AGENT,
                },
                {
                    "User-Agent": "foo/1.2.3",
                },
            )
        ),
        # The User-Agent header, which Scrapy sets by default, is used for
        # customHttpRequestHeaders if the value comes from a user-defined
        # setting (as opposed to the global default value).
        (
            {"User-Agent": DEFAULT_USER_AGENT},
            {},
<<<<<<< HEAD
            DEFAULT_AUTOMAP_PARAMS,
=======
            {
                "customHttpRequestHeaders": [
                    {"name": "User-Agent", "value": DEFAULT_USER_AGENT}
                ],
                "httpResponseBody": True,
                "httpResponseHeaders": True,
            },
>>>>>>> a52ab36b
            [],
        ),
        (
            {"User-Agent": ""},
            {},
<<<<<<< HEAD
            DEFAULT_AUTOMAP_PARAMS,
            ["cannot be mapped"],
=======
            {
                "customHttpRequestHeaders": [{"name": "User-Agent", "value": ""}],
                "httpResponseBody": True,
                "httpResponseHeaders": True,
            },
            [],
>>>>>>> a52ab36b
        ),
        # Zyte Smart Proxy Manager special header handling.
        (
            {"X-Crawlera-Foo": "Bar"},
            {},
            {
<<<<<<< HEAD
                "browserHtml": True,
                "responseCookies": True,
=======
                "httpResponseBody": True,
                "httpResponseHeaders": True,
>>>>>>> a52ab36b
            },
            ["This header has been dropped"],
        ),
        (
            {"X-Crawlera-Client": "Custom client string"},
            {},
            {
<<<<<<< HEAD
                "browserHtml": True,
                "responseCookies": True,
=======
                "httpResponseBody": True,
                "httpResponseHeaders": True,
>>>>>>> a52ab36b
            },
            ["This header has been dropped"],
        ),
        (
            {"X-Crawlera-Cookies": "enable"},
            {},
            {
                "httpResponseBody": True,
                "httpResponseHeaders": True,
            },
            ["To achieve the same behavior with Zyte API, do not set request cookies"],
        ),
        (
            {"X-Crawlera-Cookies": "disable"},
            {},
            {
                "httpResponseBody": True,
                "httpResponseHeaders": True,
            },
            ["it is the default behavior of Zyte API"],
        ),
        (
            {"X-Crawlera-Cookies": "discard"},
            {},
            {
<<<<<<< HEAD
                **DEFAULT_AUTOMAP_PARAMS,
                "customHttpRequestHeaders": [
                    {"name": "User-Agent", "value": ""},
                ],
=======
                "cookieManagement": "discard",
                "httpResponseBody": True,
                "httpResponseHeaders": True,
>>>>>>> a52ab36b
            },
            ["has been assigned to the matching Zyte API request parameter"],
        ),
        (
            {"X-Crawlera-Cookies": "foo"},
            {
                "cookieManagement": "bar",
            },
            {
<<<<<<< HEAD
                "browserHtml": True,
                "requestHeaders": {"userAgent": ""},
                "responseCookies": True,
=======
                "cookieManagement": "bar",
                "httpResponseBody": True,
                "httpResponseHeaders": True,
>>>>>>> a52ab36b
            },
            ["has already been defined on the request"],
        ),
<<<<<<< HEAD
    ],
)
def test_automap_header_settings(settings, headers, meta, expected, warnings, caplog):
    _test_automap(settings, {"headers": headers}, meta, expected, warnings, caplog)


REQUEST_INPUT_COOKIES_EMPTY: Dict[str, str] = {}
REQUEST_INPUT_COOKIES_MINIMAL_DICT = {"a": "b"}
REQUEST_INPUT_COOKIES_MINIMAL_LIST = [{"name": "a", "value": "b"}]
REQUEST_INPUT_COOKIES_MAXIMAL = [
    {"name": "c", "value": "d", "domain": "example.com", "path": "/"}
]
REQUEST_OUTPUT_COOKIES_MINIMAL = [{"name": "a", "value": "b", "domain": "example.com"}]
REQUEST_OUTPUT_COOKIES_MAXIMAL = [
    {"name": "c", "value": "d", "domain": ".example.com", "path": "/"}
]


@pytest.mark.parametrize(
    "settings,cookies,meta,params,expected,warnings,cookie_jar",
    [
        # Cookies, both for requests and for responses, are enabled based on
        # COOKIES_ENABLED (default: True). Disabling cookie mapping at the
        # spider level requires setting COOKIES_ENABLED to False.
        #
        # ZYTE_API_EXPERIMENTAL_COOKIES_ENABLED (deprecated, default: False),
        # when enabled, triggers a deprecation warning, and forces the
        # experimental name space to be used for automatic cookie parameters if
        # COOKIES_ENABLED is also True.
        *(
            (
                settings,
                input_cookies,
                {},
                {},
                {
                    "httpResponseBody": True,
                    "httpResponseHeaders": True,
                },
                warnings,
                [],
            )
            for input_cookies in (
                REQUEST_INPUT_COOKIES_EMPTY,
                REQUEST_INPUT_COOKIES_MINIMAL_DICT,
            )
            for settings, warnings in (
                (
                    {
                        "COOKIES_ENABLED": False,
                    },
                    [],
                ),
                (
                    {
                        "COOKIES_ENABLED": False,
                        "ZYTE_API_EXPERIMENTAL_COOKIES_ENABLED": False,
                    },
                    [],
                ),
                (
                    {
                        "COOKIES_ENABLED": False,
                        "ZYTE_API_EXPERIMENTAL_COOKIES_ENABLED": True,
                    },
                    [
                        "deprecated ZYTE_API_EXPERIMENTAL_COOKIES_ENABLED",
                        "will have no effect",
                    ],
                ),
            )
        ),
        # When COOKIES_ENABLED is True, responseCookies is set to True, and
        # requestCookies is filled automatically if there are cookies.
        *(
            (
                settings,
                input_cookies,
                {},
                {},
                {
                    "httpResponseBody": True,
                    "httpResponseHeaders": True,
                    "responseCookies": True,
                    **cast(Dict, output_cookies),
                },
                [],
                [],
            )
            for input_cookies, output_cookies in (
                (
                    REQUEST_INPUT_COOKIES_EMPTY,
                    {},
                ),
                (
                    REQUEST_INPUT_COOKIES_MINIMAL_DICT,
                    {"requestCookies": REQUEST_OUTPUT_COOKIES_MINIMAL},
                ),
            )
            for settings in (
                {},
                {"COOKIES_ENABLED": True},
            )
        ),
        # When ZYTE_API_EXPERIMENTAL_COOKIES_ENABLED is also True,
        # responseCookies and requestCookies are defined within the
        # experimental name space, and a deprecation warning is issued.
=======
        (
            {"X-Crawlera-Cookies": "foo"},
            {},
            {
                "httpResponseBody": True,
                "httpResponseHeaders": True,
            },
            ["cannot be mapped to a Zyte API request parameter"],
        ),
        (
            {"X-Crawlera-JobId": "foo"},
            {},
            {
                "httpResponseBody": True,
                "httpResponseHeaders": True,
                "jobId": "foo",
            },
            ["has been assigned to the matching Zyte API request parameter"],
        ),
        (
            {"X-Crawlera-JobId": "foo"},
            {
                "jobId": "bar",
            },
            {
                "httpResponseBody": True,
                "httpResponseHeaders": True,
                "jobId": "bar",
            },
            ["has already been defined on the request"],
        ),
        (
            {"X-Crawlera-Max-Retries": "1"},
            {},
            {
                "httpResponseBody": True,
                "httpResponseHeaders": True,
            },
            ["This header has been dropped"],
        ),
        (
            {"X-Crawlera-No-Bancheck": "1"},
            {},
            {
                "httpResponseBody": True,
                "httpResponseHeaders": True,
            },
            ["This header has been dropped"],
        ),
        (
            {"X-Crawlera-Profile": "pass"},
            {},
            {
                "httpResponseBody": True,
                "httpResponseHeaders": True,
            },
            ["cannot be mapped to the matching Zyte API request parameter"],
        ),
        (
            {"X-Crawlera-Profile": "desktop"},
            {},
            {
                "device": "desktop",
                "httpResponseBody": True,
                "httpResponseHeaders": True,
            },
            ["has been assigned to the matching Zyte API request parameter"],
        ),
        (
            {"X-Crawlera-Profile": "mobile"},
            {},
            {
                "device": "mobile",
                "httpResponseBody": True,
                "httpResponseHeaders": True,
            },
            ["has been assigned to the matching Zyte API request parameter"],
        ),
        (
            {"X-Crawlera-Profile": "foo"},
            {},
            {
                "httpResponseBody": True,
                "httpResponseHeaders": True,
            },
            ["cannot be mapped to the matching Zyte API request parameter"],
        ),
        (
            {"X-Crawlera-Profile": "foo"},
            {
                "device": "bar",
            },
            {
                "device": "bar",
                "httpResponseBody": True,
                "httpResponseHeaders": True,
            },
            ["has already been defined on the request"],
        ),
        (
            {"X-Crawlera-Profile-Pass": "foo"},
            {},
            {
                "httpResponseBody": True,
                "httpResponseHeaders": True,
            },
            ["This header has been dropped"],
        ),
        (
            {"X-Crawlera-Region": "foo"},
            {},
            {
                "geolocation": "foo",
                "httpResponseBody": True,
                "httpResponseHeaders": True,
            },
            ["has been assigned to the matching Zyte API request parameter"],
        ),
        (
            {"X-Crawlera-Region": "foo"},
            {
                "geolocation": "bar",
            },
            {
                "geolocation": "bar",
                "httpResponseBody": True,
                "httpResponseHeaders": True,
            },
            ["has already been defined on the request"],
        ),
        (
            {"X-Crawlera-Session": "foo"},
            {},
            {
                "httpResponseBody": True,
                "httpResponseHeaders": True,
            },
            ["This header has been dropped"],
        ),
        (
            {"X-Crawlera-Timeout": "40000"},
            {},
            {
                "httpResponseBody": True,
                "httpResponseHeaders": True,
            },
            ["This header has been dropped"],
        ),
        (
            {"X-Crawlera-Use-Https": "1"},
            {},
            {
                "httpResponseBody": True,
                "httpResponseHeaders": True,
            },
            ["This header has been dropped"],
        ),
        (
            {"X-Crawlera-Foo": "Bar"},
            {
                "browserHtml": True,
            },
            {
                "browserHtml": True,
            },
            ["This header has been dropped"],
        ),
        (
            {"X-Crawlera-Client": "Custom client string"},
            {
                "browserHtml": True,
            },
            {
                "browserHtml": True,
            },
            ["This header has been dropped"],
        ),
        (
            {"X-Crawlera-Cookies": "enable"},
            {
                "browserHtml": True,
            },
            {
                "browserHtml": True,
            },
            ["To achieve the same behavior with Zyte API, do not set request cookies"],
        ),
        (
            {"X-Crawlera-Cookies": "disable"},
            {
                "browserHtml": True,
            },
            {
                "browserHtml": True,
            },
            ["it is the default behavior of Zyte API"],
        ),
        (
            {"X-Crawlera-Cookies": "discard"},
            {
                "browserHtml": True,
            },
            {
                "browserHtml": True,
                "cookieManagement": "discard",
            },
            ["has been assigned to the matching Zyte API request parameter"],
        ),
        (
            {"X-Crawlera-Cookies": "foo"},
            {
                "browserHtml": True,
                "cookieManagement": "bar",
            },
            {
                "browserHtml": True,
                "cookieManagement": "bar",
            },
            ["has already been defined on the request"],
        ),
        (
            {"X-Crawlera-Cookies": "foo"},
            {
                "browserHtml": True,
            },
            {
                "browserHtml": True,
            },
            ["cannot be mapped to a Zyte API request parameter"],
        ),
        (
            {"X-Crawlera-JobId": "foo"},
            {
                "browserHtml": True,
            },
            {
                "browserHtml": True,
                "jobId": "foo",
            },
            ["has been assigned to the matching Zyte API request parameter"],
        ),
        (
            {"X-Crawlera-JobId": "foo"},
            {
                "browserHtml": True,
                "jobId": "bar",
            },
            {
                "browserHtml": True,
                "jobId": "bar",
            },
            ["has already been defined on the request"],
        ),
        (
            {"X-Crawlera-Max-Retries": "1"},
            {
                "browserHtml": True,
            },
            {
                "browserHtml": True,
            },
            ["This header has been dropped"],
        ),
        (
            {"X-Crawlera-No-Bancheck": "1"},
            {
                "browserHtml": True,
            },
            {
                "browserHtml": True,
            },
            ["This header has been dropped"],
        ),
        (
            {"X-Crawlera-Profile": "pass"},
            {
                "browserHtml": True,
            },
            {
                "browserHtml": True,
            },
            ["This header has been dropped"],
        ),
        (
            {"X-Crawlera-Profile": "desktop"},
            {
                "browserHtml": True,
            },
            {
                "browserHtml": True,
            },
            ["This header has been dropped"],
        ),
        (
            {"X-Crawlera-Profile": "mobile"},
            {
                "browserHtml": True,
            },
            {
                "browserHtml": True,
            },
            ["This header has been dropped"],
        ),
        (
            {"X-Crawlera-Profile": "foo"},
            {
                "browserHtml": True,
            },
            {
                "browserHtml": True,
            },
            ["This header has been dropped"],
        ),
        (
            {"X-Crawlera-Profile": "foo"},
            {
                # Zyte API does not support it, it will trigger a 400 response,
                # but we allow it for forward compatibility, i.e. in case it is
                # supported in the future.
                "device": "bar",
                "browserHtml": True,
            },
            {
                "device": "bar",
                "browserHtml": True,
            },
            ["This header has been dropped"],
        ),
        (
            {"X-Crawlera-Profile-Pass": "foo"},
            {
                "browserHtml": True,
            },
            {
                "browserHtml": True,
            },
            ["This header has been dropped"],
        ),
        (
            {"X-Crawlera-Region": "foo"},
            {
                "browserHtml": True,
            },
            {
                "browserHtml": True,
                "geolocation": "foo",
            },
            ["has been assigned to the matching Zyte API request parameter"],
        ),
        (
            {"X-Crawlera-Region": "foo"},
            {
                "browserHtml": True,
                "geolocation": "bar",
            },
            {
                "browserHtml": True,
                "geolocation": "bar",
            },
            ["has already been defined on the request"],
        ),
        (
            {"X-Crawlera-Session": "foo"},
            {
                "browserHtml": True,
            },
            {
                "browserHtml": True,
            },
            ["This header has been dropped"],
        ),
        (
            {"X-Crawlera-Timeout": "40000"},
            {
                "browserHtml": True,
            },
            {
                "browserHtml": True,
            },
            ["This header has been dropped"],
        ),
        (
            {"X-Crawlera-Use-Https": "1"},
            {
                "browserHtml": True,
            },
            {
                "browserHtml": True,
            },
            ["This header has been dropped"],
        ),
        # The extraction source affects header mapping.
        (
            {"Referer": "a"},
            {
                EXTRACT_KEY: True,
                f"{EXTRACT_KEY}Options": {"extractFrom": "httpResponseBody"},
            },
            {
                EXTRACT_KEY: True,
                f"{EXTRACT_KEY}Options": {"extractFrom": "httpResponseBody"},
                "customHttpRequestHeaders": [
                    {"name": "Referer", "value": "a"},
                ],
            },
            [],
        ),
        (
            {"Referer": "a"},
            {
                EXTRACT_KEY: True,
                f"{EXTRACT_KEY}Options": {"extractFrom": "browserHtml"},
            },
            {
                EXTRACT_KEY: True,
                f"{EXTRACT_KEY}Options": {"extractFrom": "browserHtml"},
                "requestHeaders": {"referer": "a"},
            },
            [],
        ),
        # Only *Options parameters matching enabled extraction outputs are
        # taken into account.
        (
            {"Referer": "a"},
            {
                EXTRACT_KEY: True,
                f"{EXTRACT_KEY_2}Options": {"extractFrom": "httpResponseBody"},
            },
            {
                EXTRACT_KEY: True,
                f"{EXTRACT_KEY_2}Options": {"extractFrom": "httpResponseBody"},
                "requestHeaders": {"referer": "a"},
            },
            [],
        ),
        # Combining 2 matching extractFrom works as a single one.
        (
            {"Referer": "a"},
            {
                EXTRACT_KEY: True,
                f"{EXTRACT_KEY}Options": {"extractFrom": "httpResponseBody"},
                EXTRACT_KEY_2: True,
                f"{EXTRACT_KEY_2}Options": {"extractFrom": "httpResponseBody"},
            },
            {
                EXTRACT_KEY: True,
                f"{EXTRACT_KEY}Options": {"extractFrom": "httpResponseBody"},
                EXTRACT_KEY_2: True,
                f"{EXTRACT_KEY_2}Options": {"extractFrom": "httpResponseBody"},
                "customHttpRequestHeaders": [
                    {"name": "Referer", "value": "a"},
                ],
            },
            [],
        ),
        # Combining 2 conflicting extractFrom causes request headers to be
        # mapped both ways.
        (
            {"Referer": "a"},
            {
                EXTRACT_KEY: True,
                f"{EXTRACT_KEY}Options": {"extractFrom": "httpResponseBody"},
                EXTRACT_KEY_2: True,
            },
            {
                EXTRACT_KEY: True,
                f"{EXTRACT_KEY}Options": {"extractFrom": "httpResponseBody"},
                EXTRACT_KEY_2: True,
                "customHttpRequestHeaders": [
                    {"name": "Referer", "value": "a"},
                ],
                "requestHeaders": {"referer": "a"},
            },
            [],
        ),
        (
            {"Referer": "a"},
            {
                EXTRACT_KEY: True,
                f"{EXTRACT_KEY}Options": {"extractFrom": "httpResponseBody"},
                EXTRACT_KEY_2: True,
                f"{EXTRACT_KEY_2}Options": {"extractFrom": "browserHtml"},
            },
            {
                EXTRACT_KEY: True,
                f"{EXTRACT_KEY}Options": {"extractFrom": "httpResponseBody"},
                EXTRACT_KEY_2: True,
                f"{EXTRACT_KEY_2}Options": {"extractFrom": "browserHtml"},
                "customHttpRequestHeaders": [
                    {"name": "Referer", "value": "a"},
                ],
                "requestHeaders": {"referer": "a"},
            },
            [],
        ),
    ],
)
@ensureDeferred
async def test_automap_headers(headers, meta, expected, warnings, caplog):
    await _test_automap({}, {"headers": headers}, meta, expected, warnings, caplog)


@pytest.mark.parametrize(
    "settings,headers,meta,expected,warnings",
    [
        # You may update the ZYTE_API_SKIP_HEADERS setting to remove
        # headers that the customHttpRequestHeaders parameter starts supporting
        # in the future.
        (
            {
                "ZYTE_API_SKIP_HEADERS": [],
            },
            {
                "User-Agent": "",
            },
            {},
            {
                "httpResponseBody": True,
                "httpResponseHeaders": True,
                "customHttpRequestHeaders": [
                    {"name": "User-Agent", "value": ""},
                ],
            },
            [],
        ),
        # You may update the ZYTE_API_BROWSER_HEADERS setting to extend support
        # for new fields that the requestHeaders parameter may support in the
        # future.
        (
            {
                "ZYTE_API_BROWSER_HEADERS": {
                    "referer": "referer",
                    "user-agent": "userAgent",
                },
            },
            {"User-Agent": ""},
            {"browserHtml": True},
            {
                "browserHtml": True,
                "requestHeaders": {"userAgent": ""},
            },
            [],
        ),
    ],
)
@ensureDeferred
async def test_automap_header_settings(
    settings, headers, meta, expected, warnings, caplog
):
    await _test_automap(
        settings, {"headers": headers}, meta, expected, warnings, caplog
    )


REQUEST_INPUT_COOKIES_EMPTY: Dict[str, str] = {}
REQUEST_INPUT_COOKIES_MINIMAL_DICT = {"a": "b"}
REQUEST_INPUT_COOKIES_MINIMAL_LIST = [{"name": "a", "value": "b"}]
REQUEST_INPUT_COOKIES_MAXIMAL = [
    {"name": "c", "value": "d", "domain": "example.com", "path": "/"}
]
REQUEST_OUTPUT_COOKIES_MINIMAL = [{"name": "a", "value": "b", "domain": "example.com"}]
REQUEST_OUTPUT_COOKIES_MAXIMAL = [
    {"name": "c", "value": "d", "domain": ".example.com", "path": "/"}
]


@pytest.mark.parametrize(
    "settings,cookies,meta,params,expected,warnings,cookie_jar",
    [
        # Cookies, both for requests and for responses, are enabled based on
        # both ZYTE_API_EXPERIMENTAL_COOKIES_ENABLED (default: False) and
        # COOKIES_ENABLED (default: True).
>>>>>>> a52ab36b
        *(
            (
                settings,
                input_cookies,
                {},
                {},
                {
<<<<<<< HEAD
=======
                    "httpResponseBody": True,
                    "httpResponseHeaders": True,
                },
                setup_warnings
                or (
                    run_time_warnings
                    if cast(Dict, settings).get("COOKIES_ENABLED", True)
                    else []
                ),
                [],
            )
            for input_cookies, run_time_warnings in (
                (
                    REQUEST_INPUT_COOKIES_EMPTY,
                    [],
                ),
                (
                    REQUEST_INPUT_COOKIES_MINIMAL_DICT,
                    [
                        "there are cookies in the cookiejar, but ZYTE_API_EXPERIMENTAL_COOKIES_ENABLED is False",
                    ],
                ),
            )
            for settings, setup_warnings in (
                (
                    {},
                    [],
                ),
                (
                    {
                        "COOKIES_ENABLED": True,
                    },
                    [],
                ),
                (
                    {
                        "COOKIES_ENABLED": False,
                    },
                    [],
                ),
                (
                    {
                        "COOKIES_ENABLED": False,
                        "ZYTE_API_EXPERIMENTAL_COOKIES_ENABLED": True,
                    },
                    [
                        "ZYTE_API_EXPERIMENTAL_COOKIES_ENABLED is True, but it will have no effect because COOKIES_ENABLED is False.",
                    ],
                ),
                (
                    {
                        "COOKIES_ENABLED": False,
                        "ZYTE_API_EXPERIMENTAL_COOKIES_ENABLED": False,
                    },
                    [],
                ),
            )
        ),
        *(
            (
                settings,
                input_cookies,
                {},
                {},
                {
                    "httpResponseBody": True,
                    "httpResponseHeaders": True,
                    "experimental": {
                        "responseCookies": True,
                        **cast(Dict, output_cookies),
                    },
                },
                [],
                [],
            )
            for input_cookies, output_cookies in (
                (
                    REQUEST_INPUT_COOKIES_EMPTY,
                    {},
                ),
                (
                    REQUEST_INPUT_COOKIES_MINIMAL_DICT,
                    {"requestCookies": REQUEST_OUTPUT_COOKIES_MINIMAL},
                ),
            )
            for settings in (
                {
                    "ZYTE_API_EXPERIMENTAL_COOKIES_ENABLED": True,
                },
                {
                    "COOKIES_ENABLED": True,
                    "ZYTE_API_EXPERIMENTAL_COOKIES_ENABLED": True,
                },
            )
        ),
        # Do not warn about request cookies not being mapped if cookies are
        # manually set.
        *(
            (
                settings,
                REQUEST_INPUT_COOKIES_MINIMAL_DICT,
                {},
                {
                    "experimental": {
                        "requestCookies": REQUEST_OUTPUT_COOKIES_MINIMAL,
                    }
                },
                {
>>>>>>> a52ab36b
                    "httpResponseBody": True,
                    "httpResponseHeaders": True,
                    "experimental": {
                        "responseCookies": True,
                        **cast(Dict, output_cookies),
                    },
                },
                [
                    "deprecated ZYTE_API_EXPERIMENTAL_COOKIES_ENABLED",
                ],
                [],
            )
            for input_cookies, output_cookies in (
                (
                    REQUEST_INPUT_COOKIES_EMPTY,
                    {},
                ),
                (
                    REQUEST_INPUT_COOKIES_MINIMAL_DICT,
                    {"requestCookies": REQUEST_OUTPUT_COOKIES_MINIMAL},
                ),
            )
            for settings in (
                {
                    "ZYTE_API_EXPERIMENTAL_COOKIES_ENABLED": True,
                },
                {
                    "COOKIES_ENABLED": True,
                    "ZYTE_API_EXPERIMENTAL_COOKIES_ENABLED": True,
                },
            )
        ),
        # dont_merge_cookies=True on request metadata disables cookies.
        *(
            (
                settings,
                input_cookies,
                {
                    "dont_merge_cookies": True,
                },
                {},
                {
                    "httpResponseBody": True,
                    "httpResponseHeaders": True,
                },
                warnings,
                [],
            )
            for input_cookies in (
                REQUEST_INPUT_COOKIES_EMPTY,
                REQUEST_INPUT_COOKIES_MINIMAL_DICT,
            )
            for settings, warnings in (
                (
                    {},
                    [],
                ),
                (
                    {
                        "ZYTE_API_EXPERIMENTAL_COOKIES_ENABLED": True,
                    },
                    ["deprecated ZYTE_API_EXPERIMENTAL_COOKIES_ENABLED"],
                ),
            )
        ),
        # Cookies can be disabled setting the corresponding Zyte API parameter
        # to False.
        #
        # By default, setting experimental parameters to False has no effect.
        # If ZYTE_API_EXPERIMENTAL_COOKIES_ENABLED is True, then only
        # experimental parameters are taken into account instead.
        *(
            (
                settings,
                input_cookies,
                {},
                input_params,
                {
                    "httpResponseBody": True,
                    "httpResponseHeaders": True,
                    **cast(Dict, output_params),
                },
                warnings,
                [],
            )
            for settings, input_cookies, input_params, output_params, warnings in (
                # No cookies, responseCookies disabled.
                (
                    {},
                    REQUEST_INPUT_COOKIES_EMPTY,
                    {
                        "responseCookies": False,
                    },
                    {},
                    [],
                ),
                (
                    {},
                    REQUEST_INPUT_COOKIES_EMPTY,
                    {
                        "experimental": {
                            "responseCookies": False,
                        }
                    },
                    {},
                    [
                        "include experimental.responseCookies, which is deprecated",
                        "experimental.responseCookies will be removed, and its value will be set as responseCookies",
                    ],
                ),
                (
                    {
                        "ZYTE_API_EXPERIMENTAL_COOKIES_ENABLED": True,
                    },
                    REQUEST_INPUT_COOKIES_EMPTY,
                    {
                        "responseCookies": False,
                    },
                    {},
                    [
                        "deprecated ZYTE_API_EXPERIMENTAL_COOKIES_ENABLED",
                        "responseCookies will be removed, and its value will be set as experimental.responseCookies",
                    ],
                ),
                (
                    {
                        "ZYTE_API_EXPERIMENTAL_COOKIES_ENABLED": True,
                    },
                    REQUEST_INPUT_COOKIES_EMPTY,
                    {
                        "experimental": {
                            "responseCookies": False,
                        }
                    },
                    {},
                    [
                        "deprecated ZYTE_API_EXPERIMENTAL_COOKIES_ENABLED",
                    ],
                ),
                # No cookies, requestCookies disabled.
                (
                    {},
                    REQUEST_INPUT_COOKIES_EMPTY,
                    {
                        "requestCookies": False,
                    },
                    {
                        "responseCookies": True,
                    },
                    [],
                ),
                (
                    {},
                    REQUEST_INPUT_COOKIES_EMPTY,
                    {
                        "experimental": {
                            "requestCookies": False,
                        }
                    },
                    {
                        "responseCookies": True,
                    },
                    [
                        "experimental.requestCookies, which is deprecated",
                        "experimental.requestCookies will be removed, and its value will be set as requestCookies",
                    ],
                ),
                (
                    {
                        "ZYTE_API_EXPERIMENTAL_COOKIES_ENABLED": True,
                    },
                    REQUEST_INPUT_COOKIES_EMPTY,
                    {
                        "requestCookies": False,
                    },
                    {
                        "experimental": {"responseCookies": True},
                    },
                    [
                        "deprecated ZYTE_API_EXPERIMENTAL_COOKIES_ENABLED",
                        "requestCookies will be removed, and its value will be set as experimental.requestCookies",
                    ],
                ),
                (
                    {
                        "ZYTE_API_EXPERIMENTAL_COOKIES_ENABLED": True,
                    },
                    REQUEST_INPUT_COOKIES_EMPTY,
                    {
                        "experimental": {
                            "requestCookies": False,
                        }
                    },
                    {
                        "experimental": {"responseCookies": True},
                    },
                    ["deprecated ZYTE_API_EXPERIMENTAL_COOKIES_ENABLED"],
                ),
                # No cookies, requestCookies and responseCookies disabled.
                (
                    {},
                    REQUEST_INPUT_COOKIES_EMPTY,
                    {
                        "requestCookies": False,
                        "responseCookies": False,
                    },
                    {},
                    [],
                ),
                (
                    {},
                    REQUEST_INPUT_COOKIES_EMPTY,
                    {
                        "experimental": {
                            "requestCookies": False,
                            "responseCookies": False,
                        }
                    },
                    {},
                    [
                        "include experimental.requestCookies, which is deprecated",
                        "include experimental.responseCookies, which is deprecated",
                        "experimental.responseCookies will be removed, and its value will be set as responseCookies",
                        "experimental.requestCookies will be removed, and its value will be set as requestCookies",
                    ],
                ),
                (
                    {
                        "ZYTE_API_EXPERIMENTAL_COOKIES_ENABLED": True,
                    },
                    REQUEST_INPUT_COOKIES_EMPTY,
                    {
                        "requestCookies": False,
                        "responseCookies": False,
                    },
                    {},
                    [
                        "deprecated ZYTE_API_EXPERIMENTAL_COOKIES_ENABLED",
                        "requestCookies will be removed, and its value will be set as experimental.requestCookies",
                        "responseCookies will be removed, and its value will be set as experimental.responseCookies",
                    ],
                ),
                (
                    {
                        "ZYTE_API_EXPERIMENTAL_COOKIES_ENABLED": True,
                    },
                    REQUEST_INPUT_COOKIES_EMPTY,
                    {
                        "experimental": {
                            "requestCookies": False,
                            "responseCookies": False,
                        }
                    },
                    {},
                    [
                        "deprecated ZYTE_API_EXPERIMENTAL_COOKIES_ENABLED",
                    ],
                ),
                # Cookies, responseCookies disabled.
                (
                    {},
                    REQUEST_INPUT_COOKIES_MINIMAL_DICT,
                    {
                        "responseCookies": False,
                    },
                    {
                        "requestCookies": REQUEST_OUTPUT_COOKIES_MINIMAL,
                    },
                    [],
                ),
                (
                    {},
                    REQUEST_INPUT_COOKIES_MINIMAL_DICT,
                    {
                        "experimental": {
                            "responseCookies": False,
                        }
                    },
                    {
                        "requestCookies": REQUEST_OUTPUT_COOKIES_MINIMAL,
                    },
                    [
                        "include experimental.responseCookies, which is deprecated",
                        "experimental.responseCookies will be removed, and its value will be set as responseCookies",
                    ],
                ),
                (
                    {
                        "ZYTE_API_EXPERIMENTAL_COOKIES_ENABLED": True,
                    },
                    REQUEST_INPUT_COOKIES_MINIMAL_DICT,
                    {
                        "responseCookies": False,
                    },
                    {
                        "experimental": {
                            "requestCookies": REQUEST_OUTPUT_COOKIES_MINIMAL,
                        },
                    },
                    [
                        "deprecated ZYTE_API_EXPERIMENTAL_COOKIES_ENABLED",
                        "responseCookies will be removed, and its value will be set as experimental.responseCookies",
                    ],
                ),
                (
                    {
                        "ZYTE_API_EXPERIMENTAL_COOKIES_ENABLED": True,
                    },
                    REQUEST_INPUT_COOKIES_MINIMAL_DICT,
                    {
                        "experimental": {
                            "responseCookies": False,
                        }
                    },
                    {
                        "experimental": {
                            "requestCookies": REQUEST_OUTPUT_COOKIES_MINIMAL,
                        },
                    },
                    ["deprecated ZYTE_API_EXPERIMENTAL_COOKIES_ENABLED"],
                ),
                # Cookies, requestCookies disabled.
                (
                    {},
                    REQUEST_INPUT_COOKIES_MINIMAL_DICT,
                    {
                        "requestCookies": False,
                    },
                    {
                        "responseCookies": True,
                    },
                    [],
                ),
                (
                    {},
                    REQUEST_INPUT_COOKIES_MINIMAL_DICT,
                    {
                        "experimental": {
                            "requestCookies": False,
                        }
                    },
                    {
                        "responseCookies": True,
                    },
                    [
                        "experimental.requestCookies, which is deprecated",
                        "experimental.requestCookies will be removed, and its value will be set as requestCookies",
                    ],
                ),
                (
                    {
                        "ZYTE_API_EXPERIMENTAL_COOKIES_ENABLED": True,
                    },
                    REQUEST_INPUT_COOKIES_MINIMAL_DICT,
                    {
                        "requestCookies": False,
                    },
                    {
                        "experimental": {
                            "responseCookies": True,
                        },
                    },
                    [
                        "deprecated ZYTE_API_EXPERIMENTAL_COOKIES_ENABLED",
                        "requestCookies will be removed, and its value will be set as experimental.requestCookies",
                    ],
                ),
                (
                    {
                        "ZYTE_API_EXPERIMENTAL_COOKIES_ENABLED": True,
                    },
                    REQUEST_INPUT_COOKIES_MINIMAL_DICT,
                    {
                        "experimental": {
                            "requestCookies": False,
                        }
                    },
                    {
                        "experimental": {
                            "responseCookies": True,
                        },
                    },
                    ["deprecated ZYTE_API_EXPERIMENTAL_COOKIES_ENABLED"],
                ),
                # Cookies, requestCookies and responseCookies disabled.
                (
                    {},
                    REQUEST_INPUT_COOKIES_MINIMAL_DICT,
                    {
                        "requestCookies": False,
                        "responseCookies": False,
                    },
                    {},
                    [],
                ),
                (
                    {},
                    REQUEST_INPUT_COOKIES_MINIMAL_DICT,
                    {
                        "experimental": {
                            "requestCookies": False,
                            "responseCookies": False,
                        }
                    },
                    {},
                    [
                        "include experimental.requestCookies, which is deprecated",
                        "include experimental.responseCookies, which is deprecated",
                        "experimental.requestCookies will be removed, and its value will be set as requestCookies",
                        "experimental.responseCookies will be removed, and its value will be set as responseCookies",
                    ],
                ),
                (
                    {
                        "ZYTE_API_EXPERIMENTAL_COOKIES_ENABLED": True,
                    },
                    REQUEST_INPUT_COOKIES_MINIMAL_DICT,
                    {
                        "requestCookies": False,
                        "responseCookies": False,
                    },
                    {},
                    [
                        "deprecated ZYTE_API_EXPERIMENTAL_COOKIES_ENABLED",
                        "requestCookies will be removed, and its value will be set as experimental.requestCookies",
                        "responseCookies will be removed, and its value will be set as experimental.responseCookies",
                    ],
                ),
                (
                    {
                        "ZYTE_API_EXPERIMENTAL_COOKIES_ENABLED": True,
                    },
                    REQUEST_INPUT_COOKIES_MINIMAL_DICT,
                    {
                        "experimental": {
                            "requestCookies": False,
                            "responseCookies": False,
                        }
                    },
                    {},
                    ["deprecated ZYTE_API_EXPERIMENTAL_COOKIES_ENABLED"],
                ),
            )
        ),
        # requestCookies, if set manually, prevents automatic mapping.
        #
        # Setting requestCookies to [] disables automatic mapping, but logs a
        # a warning recommending to either use False to achieve the same or
        # remove the parameter to let automatic mapping work.
        *(
            (
                settings,
                REQUEST_INPUT_COOKIES_MINIMAL_DICT,
                {},
                input_params,
                output_params,
                warnings,
                [],
            )
            for override_cookies, override_warnings in (
                (
                    cast(List[Dict[str, str]], []),
                    ["is overriding automatic request cookie mapping"],
                ),
            )
            for settings, input_params, output_params, warnings in (
                (
                    {},
                    {
                        "requestCookies": override_cookies,
                    },
                    {
                        "httpResponseBody": True,
                        "httpResponseHeaders": True,
                        "responseCookies": True,
                    },
                    override_warnings,
                ),
                (
                    {},
                    {
                        "experimental": {
                            "requestCookies": override_cookies,
                        }
                    },
                    {
                        "httpResponseBody": True,
                        "httpResponseHeaders": True,
                        "responseCookies": True,
                    },
                    [
                        "experimental.requestCookies, which is deprecated",
                        "experimental.requestCookies will be removed, and its value will be set as requestCookies",
                        *override_warnings,
                    ],
                ),
                (
                    {
                        "ZYTE_API_EXPERIMENTAL_COOKIES_ENABLED": True,
                    },
                    {
                        "experimental": {
                            "requestCookies": override_cookies,
                        }
                    },
                    {
                        "httpResponseBody": True,
                        "httpResponseHeaders": True,
                        "experimental": {
                            "responseCookies": True,
                        },
                    },
                    [
                        *cast(List, override_warnings),
                        "deprecated ZYTE_API_EXPERIMENTAL_COOKIES_ENABLED",
                    ],
                ),
                (
                    {
                        "ZYTE_API_EXPERIMENTAL_COOKIES_ENABLED": True,
                    },
                    {
                        "requestCookies": override_cookies,
                    },
                    {
                        "httpResponseBody": True,
                        "httpResponseHeaders": True,
                        "experimental": {
                            "responseCookies": True,
                        },
                    },
                    [
                        "deprecated ZYTE_API_EXPERIMENTAL_COOKIES_ENABLED",
                        "requestCookies will be removed, and its value will be set as experimental.requestCookies",
                        *override_warnings,
                    ],
                ),
            )
        ),
        *(
            (
                settings,
                REQUEST_INPUT_COOKIES_MINIMAL_DICT,
                {},
                input_params,
                output_params,
                warnings,
                [],
            )
            for override_cookies in ((REQUEST_OUTPUT_COOKIES_MAXIMAL,),)
            for settings, input_params, output_params, warnings in (
                (
                    {},
                    {
                        "requestCookies": override_cookies,
                    },
                    {
                        "httpResponseBody": True,
                        "httpResponseHeaders": True,
                        "requestCookies": override_cookies,
                        "responseCookies": True,
                    },
                    [],
                ),
                (
                    {},
                    {
                        "experimental": {
                            "requestCookies": override_cookies,
                        }
                    },
                    {
                        "httpResponseBody": True,
                        "httpResponseHeaders": True,
                        "requestCookies": override_cookies,
                        "responseCookies": True,
                    },
                    [
                        "experimental.requestCookies, which is deprecated",
                        "experimental.requestCookies will be removed, and its value will be set as requestCookies",
                    ],
                ),
                (
                    {
                        "ZYTE_API_EXPERIMENTAL_COOKIES_ENABLED": True,
                    },
                    {
                        "experimental": {
                            "requestCookies": override_cookies,
                        }
                    },
                    {
                        "httpResponseBody": True,
                        "httpResponseHeaders": True,
                        "experimental": {
                            "requestCookies": override_cookies,
                            "responseCookies": True,
                        },
                    },
                    [
                        "deprecated ZYTE_API_EXPERIMENTAL_COOKIES_ENABLED",
                    ],
                ),
                (
                    {
                        "ZYTE_API_EXPERIMENTAL_COOKIES_ENABLED": True,
                    },
                    {
                        "requestCookies": override_cookies,
                    },
                    {
                        "httpResponseBody": True,
                        "httpResponseHeaders": True,
                        "experimental": {
                            "requestCookies": override_cookies,
                            "responseCookies": True,
                        },
                    },
                    [
                        "deprecated ZYTE_API_EXPERIMENTAL_COOKIES_ENABLED",
                        "requestCookies will be removed, and its value will be set as experimental.requestCookies",
                    ],
                ),
            )
        ),
        # Cookies work for browser and automatic extraction requests as well.
        *(
            (
                settings,
                REQUEST_INPUT_COOKIES_MINIMAL_DICT,
                {},
                params,
                {
                    **params,
                    **cast(Dict, extra_output_params),
                },
                warnings,
                [],
            )
            for params in (
                {
                    "browserHtml": True,
                },
                {
                    "screenshot": True,
                },
                {
                    EXTRACT_KEY: True,
                },
            )
            for settings, extra_output_params, warnings in (
                (
                    {},
                    {
                        "responseCookies": True,
                        "requestCookies": REQUEST_OUTPUT_COOKIES_MINIMAL,
                    },
                    [],
                ),
                (
                    {
                        "ZYTE_API_EXPERIMENTAL_COOKIES_ENABLED": True,
                    },
                    {
                        "experimental": {
                            "responseCookies": True,
                            "requestCookies": REQUEST_OUTPUT_COOKIES_MINIMAL,
                        },
                    },
                    ["deprecated ZYTE_API_EXPERIMENTAL_COOKIES_ENABLED"],
                ),
            )
        ),
        # Cookies are mapped correctly, both with minimum and maximum cookie
        # parameters.
        *(
            (
                settings,
                input_cookies,
                {},
                {},
                output_params,
                warnings,
                [],
            )
            for input_cookies, output_cookies in (
                (
                    REQUEST_INPUT_COOKIES_MINIMAL_DICT,
                    REQUEST_OUTPUT_COOKIES_MINIMAL,
                ),
                (
                    REQUEST_INPUT_COOKIES_MINIMAL_LIST,
                    REQUEST_OUTPUT_COOKIES_MINIMAL,
                ),
                (
                    REQUEST_INPUT_COOKIES_MAXIMAL,
                    REQUEST_OUTPUT_COOKIES_MAXIMAL,
                ),
            )
            for settings, output_params, warnings in (
                (
                    {},
                    {
                        "httpResponseBody": True,
                        "httpResponseHeaders": True,
                        "responseCookies": True,
                        "requestCookies": output_cookies,
                    },
                    [],
                ),
                (
                    {
                        "ZYTE_API_EXPERIMENTAL_COOKIES_ENABLED": True,
                    },
                    {
                        "httpResponseBody": True,
                        "httpResponseHeaders": True,
                        "experimental": {
                            "responseCookies": True,
                            "requestCookies": output_cookies,
                        },
                    },
                    ["deprecated ZYTE_API_EXPERIMENTAL_COOKIES_ENABLED"],
                ),
            )
        ),
        # Mapping multiple cookies works.
        *(
            (
                settings,
                input_cookies,
                {},
                {},
                output_params,
                warnings,
                [],
            )
            for input_cookies, output_cookies in (
                (
                    {"a": "b", "c": "d"},
                    [
                        {"name": "a", "value": "b", "domain": "example.com"},
                        {"name": "c", "value": "d", "domain": "example.com"},
                    ],
                ),
            )
            for settings, output_params, warnings in (
                (
                    {},
                    {
                        "httpResponseBody": True,
                        "httpResponseHeaders": True,
                        "responseCookies": True,
                        "requestCookies": output_cookies,
                    },
                    [],
                ),
                (
                    {
                        "ZYTE_API_EXPERIMENTAL_COOKIES_ENABLED": True,
                    },
                    {
                        "httpResponseBody": True,
                        "httpResponseHeaders": True,
                        "experimental": {
                            "responseCookies": True,
                            "requestCookies": output_cookies,
                        },
                    },
                    ["deprecated ZYTE_API_EXPERIMENTAL_COOKIES_ENABLED"],
                ),
            )
        ),
        # If (contradictory) values are set for requestCookies or
        # responseCookies both outside and inside the experimental namespace,
        # the non-experimental value takes priority. This is so even if
        # ZYTE_API_EXPERIMENTAL_COOKIES_ENABLED is True, in which case the
        # outside value is moved into the experimental namespace, overriding
        # its value.
        (
            {},
            REQUEST_INPUT_COOKIES_EMPTY,
            {},
            {
                "responseCookies": True,
                "experimental": {
                    "responseCookies": False,
                },
            },
            {
                "httpResponseBody": True,
                "httpResponseHeaders": True,
                "responseCookies": True,
            },
            [
                "include experimental.responseCookies, which is deprecated",
                "defines both responseCookies (True) and experimental.responseCookies (False)",
            ],
            [],
        ),
        (
            {},
            REQUEST_INPUT_COOKIES_EMPTY,
            {},
            {
                "responseCookies": False,
                "experimental": {
                    "responseCookies": True,
                },
            },
            {
                "httpResponseBody": True,
                "httpResponseHeaders": True,
            },
            [
                "defines both responseCookies (False) and experimental.responseCookies (True)",
                "include experimental.responseCookies, which is deprecated",
            ],
            [],
        ),
        *(
            (
                {},
                REQUEST_INPUT_COOKIES_MINIMAL_DICT,
                {},
                {
                    "requestCookies": [
                        {"name": regular_k, "value": regular_v},
                    ],
                    "experimental": {
                        "requestCookies": [
                            {"name": experimental_k, "value": experimental_v},
                        ],
                    },
                },
                {
                    "httpResponseBody": True,
                    "httpResponseHeaders": True,
                    "requestCookies": [
                        {"name": regular_k, "value": regular_v},
                    ],
                    "responseCookies": True,
                },
                [
                    "include experimental.requestCookies, which is deprecated",
                    "experimental.requestCookies will be ignored",
                ],
                [],
            )
            for regular_k, regular_v, experimental_k, experimental_v in (
                ("b", "2", "c", "3"),
                ("c", "3", "b", "2"),
            )
        ),
        # Now with ZYTE_API_EXPERIMENTAL_COOKIES_ENABLED=True
        (
            {
                "ZYTE_API_EXPERIMENTAL_COOKIES_ENABLED": True,
            },
            REQUEST_INPUT_COOKIES_EMPTY,
            {},
            {
                "responseCookies": True,
                "experimental": {
                    "responseCookies": False,
                },
            },
            {
                "httpResponseBody": True,
                "httpResponseHeaders": True,
                "experimental": {
                    "responseCookies": True,
                },
            },
            [
                "deprecated ZYTE_API_EXPERIMENTAL_COOKIES_ENABLED",
                "defines both responseCookies (True) and experimental.responseCookies (False)",
            ],
            [],
        ),
        (
            {
                "ZYTE_API_EXPERIMENTAL_COOKIES_ENABLED": True,
            },
            REQUEST_INPUT_COOKIES_EMPTY,
            {},
            {
                "responseCookies": False,
                "experimental": {
                    "responseCookies": True,
                },
            },
            {
                "httpResponseBody": True,
                "httpResponseHeaders": True,
            },
            [
                "deprecated ZYTE_API_EXPERIMENTAL_COOKIES_ENABLED",
                "defines both responseCookies (False) and experimental.responseCookies (True)",
            ],
            [],
        ),
        *(
            (
                {
                    "ZYTE_API_EXPERIMENTAL_COOKIES_ENABLED": True,
                },
                REQUEST_INPUT_COOKIES_MINIMAL_DICT,
                {},
                {
                    "requestCookies": [
                        {"name": regular_k, "value": regular_v},
                    ],
                    "experimental": {
                        "requestCookies": [
                            {"name": experimental_k, "value": experimental_v},
                        ],
                    },
                },
                {
                    "httpResponseBody": True,
                    "httpResponseHeaders": True,
                    "experimental": {
                        "requestCookies": [
                            {"name": regular_k, "value": regular_v},
                        ],
                        "responseCookies": True,
                    },
                },
                [
                    "deprecated ZYTE_API_EXPERIMENTAL_COOKIES_ENABLED",
                    "requestCookies will be removed, and its value will be set as experimental.requestCookies",
                ],
                [],
            )
            for regular_k, regular_v, experimental_k, experimental_v in (
                ("b", "2", "c", "3"),
                ("c", "3", "b", "2"),
            )
        ),
    ],
)
@ensureDeferred
async def test_automap_cookies(
    settings, cookies, meta, params, expected, warnings, cookie_jar, caplog
):
    await _test_automap(
        settings,
        {"cookies": cookies, "meta": meta},
        params,
        expected,
        warnings,
        caplog,
        cookie_jar=cookie_jar,
    )


@pytest.mark.parametrize(
    "meta",
    [
        {},
        {"zyte_api_automap": {"browserHtml": True}},
    ],
)
@ensureDeferred
async def test_automap_all_cookies(meta):
    """Because of scenarios like cross-domain redirects and browser rendering,
    Zyte API requests should include all cookie jar cookies, regardless of
    the target URL domain."""
    settings: Dict[str, Any] = {
<<<<<<< HEAD
        **SETTINGS,
=======
        "ZYTE_API_EXPERIMENTAL_COOKIES_ENABLED": True,
>>>>>>> a52ab36b
        "ZYTE_API_TRANSPARENT_MODE": True,
    }
    crawler = await get_crawler(settings)
    cookie_middleware = get_downloader_middleware(crawler, CookiesMiddleware)
    handler = get_download_handler(crawler, "https")
    param_parser = handler._param_parser

    # Start from a cookiejar with an existing cookie for a.example.
    pre_request = Request(
        url="https://a.example",
        meta=meta,
        cookies={"a": "b"},
    )
    cookie_middleware.process_request(pre_request, spider=None)

    # Send a request to c.example, with a cookie for b.example, and ensure that
    # it includes the cookies for a.example and b.example.
    request1 = Request(
        url="https://c.example",
        meta=meta,
        cookies=[
            {
                "name": "c",
                "value": "d",
                "domain": "b.example",
            },
        ],
    )
    cookie_middleware.process_request(request1, spider=None)
    api_params = param_parser.parse(request1)
    assert api_params["requestCookies"] == [
        {"name": "a", "value": "b", "domain": "a.example"},
        # https://github.com/scrapy/scrapy/issues/5841
        # {"name": "c", "value": "d", "domain": "b.example"},
    ]

    # Have the response set 2 cookies for c.example, with and without a domain,
    # and a cookie for  and d.example.
    api_response: Dict[str, Any] = {
        "url": "https://c.example",
        "httpResponseBody": "",
        "statusCode": 200,
        "experimental": {
            "responseCookies": [
                {
                    "name": "e",
                    "value": "f",
                    "domain": ".c.example",
                },
                {
                    "name": "g",
                    "value": "h",
                },
                {
                    "name": "i",
                    "value": "j",
                    "domain": ".d.example",
                },
            ],
        },
    }
    assert handler._cookie_jars is not None  # typing
    response = _process_response(api_response, request1, handler._cookie_jars)
    cookie_middleware.process_response(request1, response, spider=None)

    # Send a second request to e.example, and ensure that cookies
    # for all other domains are included.
    request2 = Request(
        url="https://e.example",
        meta=meta,
    )
    cookie_middleware.process_request(request2, spider=None)
    api_params = param_parser.parse(request2)

    assert sort_dict_list(api_params["requestCookies"]) == sort_dict_list(
        [
            {"name": "e", "value": "f", "domain": ".c.example"},
            {"name": "i", "value": "j", "domain": ".d.example"},
            {"name": "a", "value": "b", "domain": "a.example"},
            {"name": "g", "value": "h", "domain": "c.example"},
            # https://github.com/scrapy/scrapy/issues/5841
            # {"name": "c", "value": "d", "domain": "b.example"},
        ]
    )


@pytest.mark.parametrize(
    "meta",
    [
        {},
        {"zyte_api_automap": {"browserHtml": True}},
    ],
)
@ensureDeferred
async def test_automap_cookie_jar(meta):
    """Test that cookies from the right jar are used."""
    request1 = Request(
        url="https://example.com/1", meta={**meta, "cookiejar": "a"}, cookies={"z": "y"}
    )
    request2 = Request(url="https://example.com/2", meta={**meta, "cookiejar": "b"})
    request3 = Request(
        url="https://example.com/3", meta={**meta, "cookiejar": "a"}, cookies={"x": "w"}
    )
    request4 = Request(url="https://example.com/4", meta={**meta, "cookiejar": "a"})
    settings: Dict[str, Any] = {
<<<<<<< HEAD
        **SETTINGS,
=======
        "ZYTE_API_EXPERIMENTAL_COOKIES_ENABLED": True,
>>>>>>> a52ab36b
        "ZYTE_API_TRANSPARENT_MODE": True,
    }
    crawler = await get_crawler(settings)
    cookie_middleware = get_downloader_middleware(crawler, CookiesMiddleware)
    handler = get_download_handler(crawler, "https")
    param_parser = handler._param_parser

    cookie_middleware.process_request(request1, spider=None)
    api_params = param_parser.parse(request1)
    assert api_params["requestCookies"] == [
        {"name": "z", "value": "y", "domain": "example.com"}
    ]

    cookie_middleware.process_request(request2, spider=None)
    api_params = param_parser.parse(request2)
    assert "requestCookies" not in api_params

    cookie_middleware.process_request(request3, spider=None)

    api_params = param_parser.parse(request3)
    assert sort_dict_list(api_params["requestCookies"]) == sort_dict_list(
        [
            {"name": "x", "value": "w", "domain": "example.com"},
            {"name": "z", "value": "y", "domain": "example.com"},
        ]
    )

    cookie_middleware.process_request(request4, spider=None)
    api_params = param_parser.parse(request4)
    assert sort_dict_list(api_params["requestCookies"]) == sort_dict_list(
        [
            {"name": "x", "value": "w", "domain": "example.com"},
            {"name": "z", "value": "y", "domain": "example.com"},
        ]
    )


@pytest.mark.parametrize(
    "meta",
    [
        {},
        {"zyte_api_automap": {"browserHtml": True}},
    ],
)
@ensureDeferred
async def test_automap_cookie_limit(meta, caplog):
    settings: Dict[str, Any] = {
<<<<<<< HEAD
        **SETTINGS,
=======
        "ZYTE_API_EXPERIMENTAL_COOKIES_ENABLED": True,
>>>>>>> a52ab36b
        "ZYTE_API_MAX_COOKIES": 1,
        "ZYTE_API_TRANSPARENT_MODE": True,
    }
    crawler = await get_crawler(settings)
    cookie_middleware = get_downloader_middleware(crawler, CookiesMiddleware)
    handler = get_download_handler(crawler, "https")
    param_parser = handler._param_parser
    cookiejar = 0

    # Verify that request with 1 cookie works as expected.
    request = Request(
        url="https://example.com/1",
        meta={**meta, "cookiejar": cookiejar},
        cookies={"z": "y"},
    )
    cookiejar += 1
    cookie_middleware.process_request(request, spider=None)
    caplog.clear()
    with caplog.at_level("WARNING"):
        api_params = param_parser.parse(request)
    assert api_params["requestCookies"] == [
        {"name": "z", "value": "y", "domain": "example.com"}
    ]
    _assert_warnings(caplog, [])

    # Verify that requests with 2 cookies results in only 1 cookie set and a
    # warning.
    request = Request(
        url="https://example.com/1",
        meta={**meta, "cookiejar": cookiejar},
        cookies={"z": "y", "x": "w"},
    )
    cookiejar += 1
    cookie_middleware.process_request(request, spider=None)
    with caplog.at_level("WARNING"):
        api_params = param_parser.parse(request)
    assert api_params["requestCookies"] in [
        [{"name": "z", "value": "y", "domain": "example.com"}],
        [{"name": "x", "value": "w", "domain": "example.com"}],
    ]
    _assert_warnings(
        caplog,
        [
            "would get 2 cookies, but request cookie automatic mapping is limited to 1 cookies"
        ],
    )

    # Verify that 1 cookie in the cookie jar and 1 cookie in the request count
    # as 2 cookies, resulting in only 1 cookie set and a warning.
    pre_request = Request(
        url="https://example.com/1",
        meta={**meta, "cookiejar": cookiejar},
        cookies={"z": "y"},
    )
    cookie_middleware.process_request(pre_request, spider=None)
    request = Request(
        url="https://example.com/1",
        meta={**meta, "cookiejar": cookiejar},
        cookies={"x": "w"},
    )
    cookiejar += 1
    cookie_middleware.process_request(request, spider=None)
    with caplog.at_level("WARNING"):
        api_params = param_parser.parse(request)
    assert api_params["requestCookies"] in [
        [{"name": "z", "value": "y", "domain": "example.com"}],
        [{"name": "x", "value": "w", "domain": "example.com"}],
    ]
    _assert_warnings(
        caplog,
        [
            "would get 2 cookies, but request cookie automatic mapping is limited to 1 cookies"
        ],
    )

    # Vefify that unrelated-domain cookies count for the limit.
    pre_request = Request(
        url="https://other.example/1",
        meta={**meta, "cookiejar": cookiejar},
        cookies={"z": "y"},
    )
    cookie_middleware.process_request(pre_request, spider=None)
    request = Request(
        url="https://example.com/1",
        meta={**meta, "cookiejar": cookiejar},
        cookies={"x": "w"},
    )
    cookiejar += 1
    cookie_middleware.process_request(request, spider=None)
    with caplog.at_level("WARNING"):
        api_params = param_parser.parse(request)
    assert api_params["requestCookies"] in [
        [{"name": "z", "value": "y", "domain": "other.example"}],
        [{"name": "x", "value": "w", "domain": "example.com"}],
    ]
    _assert_warnings(
        caplog,
        [
            "would get 2 cookies, but request cookie automatic mapping is limited to 1 cookies"
        ],
    )


class CustomCookieJar(CookieJar):
    def __init__(self, *args, **kwargs):
        super().__init__(*args, **kwargs)
        self.jar.set_cookie(
            Cookie(
                1,
                "z",
                "y",
                None,
                False,
                "example.com",
                True,
                False,
                "/",
                False,
                False,
                None,
                False,
                None,
                None,
                {},
            )
        )


class CustomCookieMiddleware(CookiesMiddleware):
    def __init__(self, *args, **kwargs):
        super().__init__(*args, **kwargs)
        self.jars = defaultdict(CustomCookieJar)


@ensureDeferred
async def test_automap_custom_cookie_middleware():
    mw_cls = CustomCookieMiddleware
    settings = {
        "DOWNLOADER_MIDDLEWARES": {
            "scrapy.downloadermiddlewares.cookies.CookiesMiddleware": None,
            f"{mw_cls.__module__}.{mw_cls.__qualname__}": 700,
        },
        "ZYTE_API_COOKIE_MIDDLEWARE": f"{mw_cls.__module__}.{mw_cls.__qualname__}",
        "ZYTE_API_TRANSPARENT_MODE": True,
    }
    crawler = await get_crawler(settings)
    cookie_middleware = get_downloader_middleware(crawler, mw_cls)
    handler = get_download_handler(crawler, "https")
    param_parser = handler._param_parser

    request = Request(url="https://example.com/1")
    cookie_middleware.process_request(request, spider=None)
    api_params = param_parser.parse(request)
    assert api_params["requestCookies"] == [
        {"name": "z", "value": "y", "domain": "example.com"}
    ]


@pytest.mark.parametrize(
    "body,meta,expected,warnings",
    [
        # The body is copied into httpRequestBody, base64-encoded.
        (
            "a",
            {},
            {
                **DEFAULT_AUTOMAP_PARAMS,
                "httpRequestBody": "YQ==",
            },
            [],
        ),
        # httpRequestBody defined in meta takes precedence, but it causes a
        # warning.
        (
            "a",
            {"httpRequestBody": "Yg=="},
            {
                **DEFAULT_AUTOMAP_PARAMS,
                "httpRequestBody": "Yg==",
            },
            [
                "Use Request.body instead",
                "does not match the Zyte API httpRequestBody parameter",
            ],
        ),
        # httpRequestBody defined in meta causes a warning even if it matches
        # request.body.
        (
            "a",
            {"httpRequestBody": "YQ=="},
            {
                **DEFAULT_AUTOMAP_PARAMS,
                "httpRequestBody": "YQ==",
            },
            ["Use Request.body instead"],
        ),
        # The body is mapped even if httpResponseBody is not used.
        (
            "a",
            {"browserHtml": True},
            {
                "browserHtml": True,
                "httpRequestBody": "YQ==",
                "responseCookies": True,
            },
            [],
        ),
        (
            "a",
            {"screenshot": True},
            {
                "httpRequestBody": "YQ==",
                "screenshot": True,
                "responseCookies": True,
            },
            [],
        ),
        (
            "a",
            {EXTRACT_KEY: True},
            {
                "httpRequestBody": "YQ==",
                EXTRACT_KEY: True,
                "responseCookies": True,
            },
            [],
        ),
    ],
)
@ensureDeferred
async def test_automap_body(body, meta, expected, warnings, caplog):
    await _test_automap({}, {"body": body}, meta, expected, warnings, caplog)


@pytest.mark.parametrize(
    "meta,expected,warnings",
    [
        # When httpResponseBody, browserHtml, screenshot, automatic extraction
        # properties, or httpResponseHeaders, are unnecessarily set to False,
        # they are not defined in the parameters sent to Zyte API, and a
        # warning is logged.
        (
            {
                "browserHtml": True,
                "httpResponseBody": False,
            },
            {
                "browserHtml": True,
                "responseCookies": True,
            },
            ["unnecessarily defines"],
        ),
        (
            {
                "browserHtml": False,
            },
            DEFAULT_AUTOMAP_PARAMS,
            ["unnecessarily defines"],
        ),
        (
            {
                "screenshot": False,
            },
            DEFAULT_AUTOMAP_PARAMS,
            ["unnecessarily defines"],
        ),
        (
            {
                "httpResponseHeaders": False,
                "screenshot": True,
            },
            {
                "screenshot": True,
                "responseCookies": True,
            },
            ["do not need to set httpResponseHeaders to False"],
        ),
        (
            {
                EXTRACT_KEY: False,
            },
            DEFAULT_AUTOMAP_PARAMS,
            ["unnecessarily defines"],
        ),
        (
            {
                "httpResponseHeaders": False,
                EXTRACT_KEY: True,
            },
            {
                EXTRACT_KEY: True,
                "responseCookies": True,
            },
            ["do not need to set httpResponseHeaders to False"],
        ),
    ],
)
@ensureDeferred
async def test_automap_default_parameter_cleanup(meta, expected, warnings, caplog):
    await _test_automap({}, {}, meta, expected, warnings, caplog)


@pytest.mark.parametrize(
    "default_params,meta,expected,warnings",
    [
        (
            {"browserHtml": True},
            {"screenshot": True, "browserHtml": False},
            {
                "screenshot": True,
                "responseCookies": True,
            },
            [],
        ),
        (
            {},
            {},
            DEFAULT_AUTOMAP_PARAMS,
            [],
        ),
    ],
)
@ensureDeferred
async def test_default_params_automap(default_params, meta, expected, warnings, caplog):
    """Warnings about unneeded parameters should not apply if those parameters
    are needed to extend or override parameters set in the
    ``ZYTE_API_AUTOMAP_PARAMS`` setting."""
    request = Request(url="https://example.com")
    request.meta["zyte_api_automap"] = meta
    settings = {
        "ZYTE_API_AUTOMAP_PARAMS": default_params,
        "ZYTE_API_TRANSPARENT_MODE": True,
    }
    crawler = await get_crawler(settings)
    handler = get_download_handler(crawler, "https")
    param_parser = handler._param_parser
    caplog.clear()
    with caplog.at_level("WARNING"):
        api_params = param_parser.parse(request)
    api_params.pop("url")
    assert expected == api_params
    _assert_warnings(caplog, warnings)


@pytest.mark.parametrize(
    "default_params",
    [
        {"browserHtml": True},
        {},
    ],
)
@ensureDeferred
async def test_default_params_false(default_params):
    """If zyte_api_default_params=False is passed, ZYTE_API_DEFAULT_PARAMS is ignored."""
    request = Request(url="https://example.com")
    request.meta["zyte_api_default_params"] = False
    settings = {
        "ZYTE_API_DEFAULT_PARAMS": default_params,
    }
    crawler = await get_crawler(settings)
    handler = get_download_handler(crawler, "https")
    param_parser = handler._param_parser
    api_params = param_parser.parse(request)
    assert api_params is None


@ensureDeferred
async def _process_request(crawler, request, is_start_request=False):
    spider = crawler.spider

    await crawler.engine.scraper.open_spider(spider)
    await crawler.engine.signals.send_catch_log_deferred(
        signals.spider_opened, spider=spider
    )

    spider_middlewares = crawler.engine.scraper.spidermw
    if is_start_request:
        result = await spider_middlewares.process_start_requests([request], spider)
        request = next(result)
    else:
        response = Response(request.url, request=request)
        _, request, _ = await spider_middlewares.scrape_response(
            lambda *args: args, response, request, spider
        )

    downloader_middlewares = crawler.engine.downloader.middleware
    for process_request in downloader_middlewares.methods["process_request"]:
        result = process_request(request=request, spider=spider)
        if asyncio.isfuture(result) or inspect.isawaitable(result):
            await result


@ensureDeferred
async def test_middleware_headers_start_requests():
    """By default, automap should not generate a customHttpRequestHeaders
    parameter."""
    crawler = await get_crawler({"ZYTE_API_TRANSPARENT_MODE": True})
    request = Request(url="https://example.com")
    await _process_request(crawler, request, is_start_request=True)

    handler = get_download_handler(crawler, "https")
    param_parser = handler._param_parser
    api_params = param_parser.parse(request)
    assert "customHttpRequestHeaders" not in api_params


@ensureDeferred
async def test_middleware_headers_cb_requests_disable():
    """Callback requests will not include the Referer parameter if the Referer
    middleware is disabled."""
    settings = {
        "REFERER_ENABLED": False,
        "ZYTE_API_TRANSPARENT_MODE": True,
    }
    crawler = await get_crawler(settings)
    request = Request(url="https://example.com")
    await _process_request(crawler, request)

    handler = get_download_handler(crawler, "https")
    param_parser = handler._param_parser
    api_params = param_parser.parse(request)
    assert "customHttpRequestHeaders" not in api_params


@ensureDeferred
async def test_middleware_headers_cb_requests_skip():
    """Callback requests will not include the Referer parameter if the Referer
    header is configured to be skipped."""
    settings = {
        "ZYTE_API_SKIP_HEADERS": list(
            set(header.decode() for header in SKIP_HEADERS)
            | {
                "Referer",
            }
        ),
        "ZYTE_API_TRANSPARENT_MODE": True,
    }
    crawler = await get_crawler(settings)
    request = Request(url="https://example.com")
    await _process_request(crawler, request)

    handler = get_download_handler(crawler, "https")
    param_parser = handler._param_parser
    api_params = param_parser.parse(request)
    assert "customHttpRequestHeaders" not in api_params


@ensureDeferred
async def test_middleware_headers_default():
    """If DEFAULT_REQUEST_HEADERS is user-defined, even with the same value as
    the global default, and values matching defaults from middlewares that are
    ignored otherwise, its headers should be translated into the
    customHttpRequestHeaders parameter."""
    settings = {
        "DEFAULT_REQUEST_HEADERS": {
            **DEFAULT_REQUEST_HEADERS,
            "Accept-Encoding": DEFAULT_ACCEPT_ENCODING,
            "User-Agent": DEFAULT_USER_AGENT,
        },
        "ZYTE_API_TRANSPARENT_MODE": True,
    }
    crawler = await get_crawler(settings)
    request = Request(url="https://example.com")
    await _process_request(crawler, request)

    handler = get_download_handler(crawler, "https")
    param_parser = handler._param_parser
    api_params = param_parser.parse(request)
    assert api_params["customHttpRequestHeaders"] == [
        {
            "name": "Accept",
            "value": "text/html,application/xhtml+xml,application/xml;q=0.9,*/*;q=0.8",
        },
        {"name": "Accept-Language", "value": "en"},
        {
            "name": "Accept-Encoding",
            "value": DEFAULT_ACCEPT_ENCODING,
        },
        {
            "name": "User-Agent",
            "value": DEFAULT_USER_AGENT,
        },
    ]


@ensureDeferred
async def test_middleware_headers_default_custom():
    """Non-default values set for headers with a default value also work as
    expected."""
    settings = {
        "DEFAULT_REQUEST_HEADERS": {
            "Accept": "text/html",
            "Accept-Language": "fa",
            "Accept-Encoding": "br",
            "Referer": "https://referrer.example",
            "User-Agent": "foo/1.2.3",
        },
        "REFERER_ENABLED": False,  # https://github.com/scrapy/scrapy/issues/6184
        "ZYTE_API_TRANSPARENT_MODE": True,
    }
    crawler = await get_crawler(settings)
    request = Request(url="https://example.com")
    await _process_request(crawler, request)

    handler = get_download_handler(crawler, "https")
    param_parser = handler._param_parser
    api_params = param_parser.parse(request)
    assert api_params["customHttpRequestHeaders"] == [
        {
            "name": "Accept",
            "value": "text/html",
        },
        {"name": "Accept-Language", "value": "fa"},
        {
            "name": "Accept-Encoding",
            "value": "br",
        },
        {"name": "Referer", "value": "https://referrer.example"},
        {"name": "User-Agent", "value": "foo/1.2.3"},
    ]


@ensureDeferred
async def test_middleware_headers_default_skip():
    """Headers set through DEFAULT_REQUEST_HEADERS will not be translated into
    the customHttpRequestHeaders parameter if configured to be skipped."""
    settings = {
        "DEFAULT_REQUEST_HEADERS": {
            **DEFAULT_REQUEST_HEADERS,
            "Accept-Encoding": DEFAULT_ACCEPT_ENCODING,
            "User-Agent": DEFAULT_USER_AGENT,
        },
        "ZYTE_API_SKIP_HEADERS": list(
            set(header.decode() for header in SKIP_HEADERS)
            | {*DEFAULT_REQUEST_HEADERS, "Accept-Encoding", "Referer", "User-Agent"}
        ),
        "ZYTE_API_TRANSPARENT_MODE": True,
    }
    crawler = await get_crawler(settings)
    request = Request(url="https://example.com")
    await _process_request(crawler, request)

    handler = get_download_handler(crawler, "https")
    param_parser = handler._param_parser
    api_params = param_parser.parse(request)
    assert "customHttpRequestHeaders" not in api_params


@ensureDeferred
async def test_middleware_headers_request_headers():
    """If request headers match the global default value of
    DEFAULT_REQUEST_HEADERS, they should be translated nonetheless."""
    settings = {
        "ZYTE_API_TRANSPARENT_MODE": True,
    }
    crawler = await get_crawler(settings)
    request = Request(
        url="https://example.com",
        headers={
            **DEFAULT_REQUEST_HEADERS,
            "Accept-Encoding": DEFAULT_ACCEPT_ENCODING,
            "User-Agent": DEFAULT_USER_AGENT,
        },
    )
    await _process_request(crawler, request)

    handler = get_download_handler(crawler, "https")
    param_parser = handler._param_parser
    api_params = param_parser.parse(request)
    assert api_params["customHttpRequestHeaders"] == [
        {
            "name": "Accept",
            "value": "text/html,application/xhtml+xml,application/xml;q=0.9,*/*;q=0.8",
        },
        {"name": "Accept-Language", "value": "en"},
        {
            "name": "Accept-Encoding",
            "value": DEFAULT_ACCEPT_ENCODING,
        },
        {"name": "User-Agent", "value": DEFAULT_USER_AGENT},
    ]


@ensureDeferred
async def test_middleware_headers_request_headers_custom():
    """Non-default values set for headers with a default value also work as
    expected."""
    crawler = await get_crawler({"ZYTE_API_TRANSPARENT_MODE": True})
    request = Request(
        url="https://example.com",
        headers={
            "Accept": "text/html",
            "Accept-Language": "fa",
            "Accept-Encoding": "br",
            "Referer": "https://referrer.example",
            "User-Agent": "foo/1.2.3",
        },
    )
    await _process_request(crawler, request)

    handler = get_download_handler(crawler, "https")
    param_parser = handler._param_parser
    api_params = param_parser.parse(request)
    assert api_params["customHttpRequestHeaders"] == [
        {
            "name": "Accept",
            "value": "text/html",
        },
        {"name": "Accept-Language", "value": "fa"},
        {
            "name": "Accept-Encoding",
            "value": "br",
        },
        {"name": "Referer", "value": "https://referrer.example"},
        {"name": "User-Agent", "value": "foo/1.2.3"},
    ]


@ensureDeferred
async def test_middleware_headers_request_headers_skip():
    """Headers set on the request will not be translated into the
    customHttpRequestHeaders parameter if configured to be skipped."""
    settings = {
        "ZYTE_API_SKIP_HEADERS": list(
            set(header.decode() for header in SKIP_HEADERS)
            | {*DEFAULT_REQUEST_HEADERS, "Accept-Encoding", "Referer", "User-Agent"}
        ),
        "ZYTE_API_TRANSPARENT_MODE": True,
    }
    crawler = await get_crawler(settings)
    request = Request(
        url="https://example.com",
        headers={
            **DEFAULT_REQUEST_HEADERS,
            "Accept-Encoding": DEFAULT_ACCEPT_ENCODING,
            "User-Agent": DEFAULT_USER_AGENT,
        },
    )
    await _process_request(crawler, request)

    handler = get_download_handler(crawler, "https")
    param_parser = handler._param_parser
    api_params = param_parser.parse(request)
    assert "customHttpRequestHeaders" not in api_params


class DefaultValuesDownloaderMiddleware:
    def process_request(self, request, spider):
        for k, v in {
            **DEFAULT_REQUEST_HEADERS,
            "Accept-Encoding": DEFAULT_ACCEPT_ENCODING,
            "User-Agent": DEFAULT_USER_AGENT,
        }.items():
            request.headers[k] = v


@ensureDeferred
async def test_middleware_headers_custom_middleware_before():
    """If request headers defined from a custom middleware configured before
    the scrapy-zyte-api downloader middleware match the global default value of
    DEFAULT_REQUEST_HEADERS, they will *not* be translated."""

    settings: SETTINGS_T = {
        "ZYTE_API_TRANSPARENT_MODE": True,
    }
    mw1 = "tests.test_api_requests.DefaultValuesDownloaderMiddleware"
    mw2 = "scrapy_zyte_api.ScrapyZyteAPIDownloaderMiddleware"
    settings["DOWNLOADER_MIDDLEWARES"] = {
        **SETTINGS["DOWNLOADER_MIDDLEWARES"],
        mw1: SETTINGS["DOWNLOADER_MIDDLEWARES"][mw2] - 1,
    }
    crawler = await get_crawler(settings)
    request = Request("https://example.com")
    await _process_request(crawler, request)

    handler = get_download_handler(crawler, "https")
    param_parser = handler._param_parser
    api_params = param_parser.parse(request)
    assert "customHttpRequestHeaders" not in api_params


class CustomValuesDownloaderMiddleware:
    def process_request(self, request, spider):
        for k, v in {
            "Accept": "text/html",
            "Accept-Language": "fa",
            "Accept-Encoding": "br",
            "Referer": "https://referrer.example",
            "User-Agent": "foo/1.2.3",
        }.items():
            request.headers[k] = v


@ensureDeferred
async def test_middleware_headers_custom_middleware_before_custom():
    """If request headers defined from a custom middleware configured before
    the scrapy-zyte-api downloader middleware have non-default values, they
    will be translated."""
    settings: SETTINGS_T = {
        "ZYTE_API_TRANSPARENT_MODE": True,
    }
    mw1 = "tests.test_api_requests.CustomValuesDownloaderMiddleware"
    mw2 = "scrapy_zyte_api.ScrapyZyteAPIDownloaderMiddleware"
    settings["DOWNLOADER_MIDDLEWARES"] = {
        **SETTINGS["DOWNLOADER_MIDDLEWARES"],
        mw1: SETTINGS["DOWNLOADER_MIDDLEWARES"][mw2] - 1,
    }
    crawler = await get_crawler(settings)
    request = Request("https://example.com")
    await _process_request(crawler, request)

    handler = get_download_handler(crawler, "https")
    param_parser = handler._param_parser
    api_params = param_parser.parse(request)
    assert api_params["customHttpRequestHeaders"] == [
        {
            "name": "Accept",
            "value": "text/html",
        },
        {"name": "Accept-Language", "value": "fa"},
        {"name": "User-Agent", "value": "foo/1.2.3"},
        {
            "name": "Accept-Encoding",
            "value": "br",
        },
        {"name": "Referer", "value": "https://referrer.example"},
    ]


@ensureDeferred
async def test_middleware_headers_custom_middleware_before_skip():
    """Headers set on the request from a custom middleware configured before
    the scrapy-zyte-api downloader middleware will not be translated into the
    customHttpRequestHeaders parameter if configured to be skipped."""

    settings = {
        "ZYTE_API_SKIP_HEADERS": list(
            set(header.decode() for header in SKIP_HEADERS)
            | {*DEFAULT_REQUEST_HEADERS, "Accept-Encoding", "Referer", "User-Agent"}
        ),
        "ZYTE_API_TRANSPARENT_MODE": True,
    }
    mw1 = "tests.test_api_requests.CustomValuesDownloaderMiddleware"
    mw2 = "scrapy_zyte_api.ScrapyZyteAPIDownloaderMiddleware"
    settings["DOWNLOADER_MIDDLEWARES"] = {
        **SETTINGS["DOWNLOADER_MIDDLEWARES"],
        mw1: SETTINGS["DOWNLOADER_MIDDLEWARES"][mw2] - 1,
    }
    crawler = await get_crawler(settings)
    request = Request("https://example.com")
    await _process_request(crawler, request)

    handler = get_download_handler(crawler, "https")
    param_parser = handler._param_parser
    api_params = param_parser.parse(request)
<<<<<<< HEAD
    assert api_params is None


@pytest.mark.parametrize(
    "field",
    [
        "responseCookies",
        "requestCookies",
        "cookieManagement",
    ],
)
def test_field_deprecation_warnings(field, caplog):
    input_params = {"experimental": {field: "foo"}}

    # Raw
    raw_request = Request(
        url="https://example.com",
        meta={"zyte_api": input_params},
    )
    crawler = get_crawler(SETTINGS)
    handler = get_download_handler(crawler, "https")
    param_parser = handler._param_parser
    with caplog.at_level("WARNING"):
        output_params = param_parser.parse(raw_request)
    output_params.pop("url")
    assert input_params == output_params
    _assert_warnings(caplog, [f"experimental.{field}, which is deprecated"])
    with caplog.at_level("WARNING"):
        # Only warn once per field.
        param_parser.parse(raw_request)
    _assert_warnings(caplog, [])

    # Automap
    raw_request = Request(
        url="https://example.com",
        meta={"zyte_api_automap": input_params},
    )
    crawler = get_crawler(SETTINGS)
    handler = get_download_handler(crawler, "https")
    param_parser = handler._param_parser
    with caplog.at_level("WARNING"):
        output_params = param_parser.parse(raw_request)
    output_params.pop("url")
    for key, value in input_params["experimental"].items():
        assert output_params[key] == value
    _assert_warnings(
        caplog,
        [
            f"experimental.{field}, which is deprecated",
            f"experimental.{field} will be removed, and its value will be set as {field}",
        ],
    )
    with caplog.at_level("WARNING"):
        # Only warn once per field.
        param_parser.parse(raw_request)
    _assert_warnings(
        caplog,
        [f"experimental.{field} will be removed, and its value will be set as {field}"],
    )


def test_field_deprecation_warnings_false_positives(caplog):
    """Make sure that the code tested by test_field_deprecation_warnings does
    not trigger for unrelated fields that just happen to share their name space
    (experimental)."""

    input_params = {"experimental": {"foo": "bar"}}

    # Raw
    raw_request = Request(
        url="https://example.com",
        meta={"zyte_api": input_params},
    )
    crawler = get_crawler(SETTINGS)
    handler = get_download_handler(crawler, "https")
    param_parser = handler._param_parser
    with caplog.at_level("WARNING"):
        output_params = param_parser.parse(raw_request)
    output_params.pop("url")
    assert input_params == output_params
    _assert_warnings(caplog, [])

    # Automap
    raw_request = Request(
        url="https://example.com",
        meta={"zyte_api_automap": input_params},
    )
    crawler = get_crawler(SETTINGS)
    handler = get_download_handler(crawler, "https")
    param_parser = handler._param_parser
    with caplog.at_level("WARNING"):
        output_params = param_parser.parse(raw_request)
    output_params.pop("url")
    for key, value in input_params.items():
        assert output_params[key] == value
    _assert_warnings(caplog, [])
=======
    assert "customHttpRequestHeaders" not in api_params
>>>>>>> a52ab36b
<|MERGE_RESOLUTION|>--- conflicted
+++ resolved
@@ -48,6 +48,12 @@
     encoding.decode() for encoding in ACCEPTED_ENCODINGS
 )
 
+DEFAULT_AUTOMAP_PARAMS: Dict[str, Any] = {
+    "httpResponseBody": True,
+    "httpResponseHeaders": True,
+    "responseCookies": True,
+}
+
 
 def sort_dict_list(dict_list):
     return sorted(dict_list, key=lambda i: sorted(i.items()))
@@ -102,7 +108,7 @@
     [
         {"browserHtml": True, "httpResponseHeaders": True},
         {"browserHtml": True},
-        {"httpResponseBody": True, "httpResponseHeaders": True},
+        DEFAULT_AUTOMAP_PARAMS,
         pytest.param(
             {"httpResponseBody": True},
             marks=pytest.mark.xfail(
@@ -203,18 +209,20 @@
     ],
 )
 async def test_exceptions(
-    caplog: LogCaptureFixture,
     meta: Dict[str, Dict[str, Any]],
     exception_type: Type[Exception],
     exception_text: str,
     mockserver,
+    caplog: LogCaptureFixture,
 ):
     caplog.set_level("DEBUG")
     async with mockserver.make_handler() as handler:
         req = Request("http://example.com", method="POST", meta=meta)
         with pytest.raises(exception_type):
             await handler.download_request(req, None)
-        _assert_warnings(caplog, [exception_text])
+        _assert_log_messages(
+            caplog, [exception_text], levelname="DEBUG", allow_other_messages=True
+        )
 
 
 @ensureDeferred
@@ -359,13 +367,6 @@
         handler._fallback_handler.download_request.assert_called()
 
 
-DEFAULT_AUTOMAP_PARAMS: Dict[str, Any] = {
-    "httpResponseBody": True,
-    "httpResponseHeaders": True,
-    "responseCookies": True,
-}
-
-
 @pytest.mark.parametrize(
     "setting,meta,expected",
     [
@@ -532,7 +533,7 @@
         async with mockserver.make_handler(settings) as handler:
             assert handler._param_parser._automap_params == {"e": "f"}
             assert handler._param_parser._default_params == {"b": "c"}
-    _assert_warnings(
+    _assert_log_messages(
         caplog,
         [
             "Parameter 'a' in the ZYTE_API_DEFAULT_PARAMS setting is None",
@@ -572,11 +573,7 @@
         (
             "ZYTE_API_AUTOMAP_PARAMS",
             "zyte_api_automap",
-<<<<<<< HEAD
-            DEFAULT_AUTOMAP_PARAMS.keys(),
-=======
             set(DEFAULT_AUTOMAP_PARAMS),
->>>>>>> a52ab36b
         ),
     ],
 )
@@ -608,7 +605,7 @@
         api_params.pop(key)
     api_params.pop("url")
     assert expected == api_params
-    _assert_warnings(caplog, warnings)
+    _assert_log_messages(caplog, warnings)
 
 
 @pytest.mark.parametrize(
@@ -656,41 +653,48 @@
     assert default_params == setting
 
 
-<<<<<<< HEAD
-def _assert_warnings(caplog, warnings):
-    if warnings:
-        seen_warnings = {record.getMessage(): False for record in caplog.records}
-        for warning in warnings:
+def _assert_log_messages(
+    caplog, messages, *, levelname="WARNING", allow_other_messages=False
+):
+    seen_messages = {
+        record.getMessage(): False
+        for record in caplog.records
+        if record.levelname == levelname
+    }
+    if messages:
+        for message in messages:
             matched = False
-            for seen_warning in list(seen_warnings):
-                if warning in seen_warning:
-                    if seen_warnings[seen_warning] is True:
+            for seen_message in list(seen_messages):
+                if message in seen_message:
+                    if seen_messages[seen_message] is True:
                         raise AssertionError(
-                            f"Expected warning {warning!r} matches more than "
-                            f"1 seen warning (all seen warnings: "
-                            f"{list(seen_warnings)!r})"
+                            f"Expected {levelname} message {message!r} matches more than "
+                            f"1 seen {levelname} messages (all seen {levelname} messages: "
+                            f"{list(seen_messages)!r})"
                         )
-                    seen_warnings[seen_warning] = True
+                    seen_messages[seen_message] = True
                     matched = True
                     break
             if not matched:
                 raise AssertionError(
-                    f"Expected warning {warning!r} not found in {list(seen_warnings)!r}"
+                    f"Expected {levelname} message {message!r} not found in {list(seen_messages)!r}"
                 )
-        unexpected_warnings = [
-            warning for warning, is_expected in seen_warnings.items() if not is_expected
-        ]
-        if unexpected_warnings:
-            raise AssertionError(f"Got unexpected warnings: {unexpected_warnings}")
+        if not allow_other_messages:
+            unexpected_messages = [
+                message
+                for message, is_expected in seen_messages.items()
+                if not is_expected
+            ]
+            if unexpected_messages:
+                raise AssertionError(
+                    f"Got unexpected {levelname} messages: {unexpected_messages}"
+                )
     else:
-        assert not caplog.records
+        assert not seen_messages
     caplog.clear()
 
 
-def _test_automap(
-=======
 async def _test_automap(
->>>>>>> a52ab36b
     settings, request_kwargs, meta, expected, warnings, caplog, cookie_jar=None
 ):
     request = Request(url="https://example.com", **request_kwargs)
@@ -733,7 +737,7 @@
         api_params = param_parser.parse(request)
     api_params.pop("url")
     assert expected == api_params
-    _assert_warnings(caplog, warnings)
+    _assert_log_messages(caplog, warnings)
 
 
 @pytest.mark.parametrize(
@@ -807,12 +811,16 @@
         # httpResponseBody.
         (
             {"httpResponseHeaders": True},
-            {"httpResponseBody": True, "httpResponseHeaders": True},
+            DEFAULT_AUTOMAP_PARAMS,
             [],
         ),
         (
             {"httpResponseBody": False, "httpResponseHeaders": True},
-            {"httpResponseHeaders": True},
+            {
+                k: v
+                for k, v in DEFAULT_AUTOMAP_PARAMS.items()
+                if k != "httpResponseBody"
+            },
             [],
         ),
     ],
@@ -871,33 +879,23 @@
         # stops being set to True by default in those scenarios.
         (
             {"httpResponseHeaders": True},
-            {
+            DEFAULT_AUTOMAP_PARAMS,
+            [],
+        ),
+        (
+            DEFAULT_AUTOMAP_PARAMS,
+            DEFAULT_AUTOMAP_PARAMS,
+            [],
+        ),
+        (
+            {
+                "browserHtml": True,
                 "httpResponseBody": True,
                 "httpResponseHeaders": True,
-                "responseCookies": True,
-            },
-            [],
-        ),
-        (
-            {"httpResponseBody": True, "httpResponseHeaders": True},
-            {
-                "httpResponseBody": True,
-                "httpResponseHeaders": True,
-                "responseCookies": True,
-            },
-            [],
-        ),
-        (
-            {
-                "browserHtml": True,
-                "httpResponseBody": True,
-                "httpResponseHeaders": True,
-            },
-            {
-                "browserHtml": True,
-                "httpResponseBody": True,
-                "httpResponseHeaders": True,
-                "responseCookies": True,
+            },
+            {
+                "browserHtml": True,
+                **DEFAULT_AUTOMAP_PARAMS,
             },
             [],
         ),
@@ -905,9 +903,7 @@
             {"unknownMainOutput": True, "httpResponseHeaders": True},
             {
                 "unknownMainOutput": True,
-                "httpResponseBody": True,
-                "httpResponseHeaders": True,
-                "responseCookies": True,
+                **DEFAULT_AUTOMAP_PARAMS,
             },
             [],
         ),
@@ -916,12 +912,20 @@
         # explicitly.
         (
             {"httpResponseHeaders": False},
-            {"httpResponseBody": True, "responseCookies": True},
+            {
+                k: v
+                for k, v in DEFAULT_AUTOMAP_PARAMS.items()
+                if k != "httpResponseHeaders"
+            },
             [],
         ),
         (
             {"httpResponseBody": True, "httpResponseHeaders": False},
-            {"httpResponseBody": True, "responseCookies": True},
+            {
+                k: v
+                for k, v in DEFAULT_AUTOMAP_PARAMS.items()
+                if k != "httpResponseHeaders"
+            },
             [],
         ),
         (
@@ -930,15 +934,25 @@
                 "browserHtml": True,
                 "httpResponseHeaders": False,
             },
-            {"browserHtml": True, "httpResponseBody": True, "responseCookies": True},
+            {
+                "browserHtml": True,
+                **{
+                    k: v
+                    for k, v in DEFAULT_AUTOMAP_PARAMS.items()
+                    if k != "httpResponseHeaders"
+                },
+            },
             [],
         ),
         (
             {"unknownMainOutput": True, "httpResponseHeaders": False},
             {
                 "unknownMainOutput": True,
-                "httpResponseBody": True,
-                "responseCookies": True,
+                **{
+                    k: v
+                    for k, v in DEFAULT_AUTOMAP_PARAMS.items()
+                    if k != "httpResponseHeaders"
+                },
             },
             [],
         ),
@@ -948,22 +962,47 @@
         # logged.
         (
             {"httpResponseBody": False, "httpResponseHeaders": False},
-            {"responseCookies": True},
+            {
+                k: v
+                for k, v in DEFAULT_AUTOMAP_PARAMS.items()
+                if k not in {"httpResponseBody", "httpResponseHeaders"}
+            },
             ["do not need to set httpResponseHeaders to False"],
         ),
         (
             {"browserHtml": True, "httpResponseHeaders": False},
-            {"browserHtml": True, "responseCookies": True},
+            {
+                "browserHtml": True,
+                **{
+                    k: v
+                    for k, v in DEFAULT_AUTOMAP_PARAMS.items()
+                    if k not in {"httpResponseBody", "httpResponseHeaders"}
+                },
+            },
             ["do not need to set httpResponseHeaders to False"],
         ),
         (
             {"screenshot": True, "httpResponseHeaders": False},
-            {"screenshot": True, "responseCookies": True},
+            {
+                "screenshot": True,
+                **{
+                    k: v
+                    for k, v in DEFAULT_AUTOMAP_PARAMS.items()
+                    if k not in {"httpResponseBody", "httpResponseHeaders"}
+                },
+            },
             ["do not need to set httpResponseHeaders to False"],
         ),
         (
             {EXTRACT_KEY: True, "httpResponseHeaders": False},
-            {EXTRACT_KEY: True, "responseCookies": True},
+            {
+                EXTRACT_KEY: True,
+                **{
+                    k: v
+                    for k, v in DEFAULT_AUTOMAP_PARAMS.items()
+                    if k not in {"httpResponseBody", "httpResponseHeaders"}
+                },
+            },
             ["do not need to set httpResponseHeaders to False"],
         ),
         (
@@ -972,7 +1011,14 @@
                 "httpResponseBody": False,
                 "httpResponseHeaders": False,
             },
-            {"unknownMainOutput": True, "responseCookies": True},
+            {
+                "unknownMainOutput": True,
+                **{
+                    k: v
+                    for k, v in DEFAULT_AUTOMAP_PARAMS.items()
+                    if k not in {"httpResponseBody", "httpResponseHeaders"}
+                },
+            },
             ["do not need to set httpResponseHeaders to False"],
         ),
     ],
@@ -1097,17 +1143,12 @@
         ),
     ],
 )
-<<<<<<< HEAD
-def test_automap_method(method, meta, expected, warnings, caplog):
+@ensureDeferred
+async def test_automap_method(method, meta, expected, warnings, caplog):
     request_kwargs = {}
     if method is not None:
         request_kwargs["method"] = method
-    _test_automap({}, request_kwargs, meta, expected, warnings, caplog)
-=======
-@ensureDeferred
-async def test_automap_method(method, meta, expected, warnings, caplog):
-    await _test_automap({}, {"method": method}, meta, expected, warnings, caplog)
->>>>>>> a52ab36b
+    await _test_automap({}, request_kwargs, meta, expected, warnings, caplog)
 
 
 @pytest.mark.parametrize(
@@ -1571,38 +1612,10 @@
             },
             ["cannot be mapped"],
         ),
-<<<<<<< HEAD
-        # Unsupported headers are looked up case-insensitively.
-        (
-            {"user-Agent": ""},
-            {},
-            DEFAULT_AUTOMAP_PARAMS,
-            ["cannot be mapped"],
-        ),
-        # The Accept, Accept-Encoding and Accept-Language headers, when
-        # unsupported (i.e. browser requests), are dropped silently if their
-        # value matches the default value of Scrapy, or with a warning
-        # otherwise.
-        (
-            {
-                **DEFAULT_REQUEST_HEADERS,  # Accept, Accept-Language
-                "Accept-Encoding": ", ".join(
-                    encoding.decode() for encoding in ACCEPTED_ENCODINGS
-                ),
-            },
-            {"browserHtml": True},
-            {
-                "browserHtml": True,
-                "responseCookies": True,
-            },
-            [],
-        ),
-=======
         # The Accept, Accept-Encoding, Accept-Language and User-Agent headers,
         # when unsupported (i.e. browser requests), are dropped with a warning
         # if the user set them manually (even if they are set with their
         # default value).
->>>>>>> a52ab36b
         *(
             (
                 headers,
@@ -1646,121 +1659,615 @@
         (
             {"User-Agent": DEFAULT_USER_AGENT},
             {},
-<<<<<<< HEAD
-            DEFAULT_AUTOMAP_PARAMS,
-=======
             {
                 "customHttpRequestHeaders": [
                     {"name": "User-Agent", "value": DEFAULT_USER_AGENT}
                 ],
-                "httpResponseBody": True,
-                "httpResponseHeaders": True,
-            },
->>>>>>> a52ab36b
+                **DEFAULT_AUTOMAP_PARAMS,
+            },
             [],
         ),
         (
             {"User-Agent": ""},
             {},
-<<<<<<< HEAD
-            DEFAULT_AUTOMAP_PARAMS,
-            ["cannot be mapped"],
-=======
             {
                 "customHttpRequestHeaders": [{"name": "User-Agent", "value": ""}],
-                "httpResponseBody": True,
-                "httpResponseHeaders": True,
-            },
-            [],
->>>>>>> a52ab36b
+                **DEFAULT_AUTOMAP_PARAMS,
+            },
+            [],
         ),
         # Zyte Smart Proxy Manager special header handling.
         (
             {"X-Crawlera-Foo": "Bar"},
             {},
-            {
-<<<<<<< HEAD
-                "browserHtml": True,
-                "responseCookies": True,
-=======
-                "httpResponseBody": True,
-                "httpResponseHeaders": True,
->>>>>>> a52ab36b
-            },
+            DEFAULT_AUTOMAP_PARAMS,
             ["This header has been dropped"],
         ),
         (
             {"X-Crawlera-Client": "Custom client string"},
             {},
-            {
-<<<<<<< HEAD
-                "browserHtml": True,
-                "responseCookies": True,
-=======
-                "httpResponseBody": True,
-                "httpResponseHeaders": True,
->>>>>>> a52ab36b
-            },
+            DEFAULT_AUTOMAP_PARAMS,
             ["This header has been dropped"],
         ),
         (
             {"X-Crawlera-Cookies": "enable"},
             {},
-            {
-                "httpResponseBody": True,
-                "httpResponseHeaders": True,
-            },
+            DEFAULT_AUTOMAP_PARAMS,
             ["To achieve the same behavior with Zyte API, do not set request cookies"],
         ),
         (
             {"X-Crawlera-Cookies": "disable"},
             {},
-            {
-                "httpResponseBody": True,
-                "httpResponseHeaders": True,
-            },
+            DEFAULT_AUTOMAP_PARAMS,
             ["it is the default behavior of Zyte API"],
         ),
         (
             {"X-Crawlera-Cookies": "discard"},
             {},
             {
-<<<<<<< HEAD
+                "cookieManagement": "discard",
+                **DEFAULT_AUTOMAP_PARAMS,
+            },
+            ["has been assigned to the matching Zyte API request parameter"],
+        ),
+        (
+            {"X-Crawlera-Cookies": "foo"},
+            {
+                "cookieManagement": "bar",
+            },
+            {
+                "cookieManagement": "bar",
+                **DEFAULT_AUTOMAP_PARAMS,
+            },
+            ["has already been defined on the request"],
+        ),
+        (
+            {"X-Crawlera-Cookies": "foo"},
+            {},
+            DEFAULT_AUTOMAP_PARAMS,
+            ["cannot be mapped to a Zyte API request parameter"],
+        ),
+        (
+            {"X-Crawlera-JobId": "foo"},
+            {},
+            {
+                "jobId": "foo",
+                **DEFAULT_AUTOMAP_PARAMS,
+            },
+            ["has been assigned to the matching Zyte API request parameter"],
+        ),
+        (
+            {"X-Crawlera-JobId": "foo"},
+            {
+                "jobId": "bar",
+            },
+            {
+                "jobId": "bar",
+                **DEFAULT_AUTOMAP_PARAMS,
+            },
+            ["has already been defined on the request"],
+        ),
+        (
+            {"X-Crawlera-Max-Retries": "1"},
+            {},
+            DEFAULT_AUTOMAP_PARAMS,
+            ["This header has been dropped"],
+        ),
+        (
+            {"X-Crawlera-No-Bancheck": "1"},
+            {},
+            DEFAULT_AUTOMAP_PARAMS,
+            ["This header has been dropped"],
+        ),
+        (
+            {"X-Crawlera-Profile": "pass"},
+            {},
+            DEFAULT_AUTOMAP_PARAMS,
+            ["cannot be mapped to the matching Zyte API request parameter"],
+        ),
+        (
+            {"X-Crawlera-Profile": "desktop"},
+            {},
+            {
+                "device": "desktop",
+                **DEFAULT_AUTOMAP_PARAMS,
+            },
+            ["has been assigned to the matching Zyte API request parameter"],
+        ),
+        (
+            {"X-Crawlera-Profile": "mobile"},
+            {},
+            {
+                "device": "mobile",
+                **DEFAULT_AUTOMAP_PARAMS,
+            },
+            ["has been assigned to the matching Zyte API request parameter"],
+        ),
+        (
+            {"X-Crawlera-Profile": "foo"},
+            {},
+            DEFAULT_AUTOMAP_PARAMS,
+            ["cannot be mapped to the matching Zyte API request parameter"],
+        ),
+        (
+            {"X-Crawlera-Profile": "foo"},
+            {
+                "device": "bar",
+            },
+            {
+                "device": "bar",
+                **DEFAULT_AUTOMAP_PARAMS,
+            },
+            ["has already been defined on the request"],
+        ),
+        (
+            {"X-Crawlera-Profile-Pass": "foo"},
+            {},
+            DEFAULT_AUTOMAP_PARAMS,
+            ["This header has been dropped"],
+        ),
+        (
+            {"X-Crawlera-Region": "foo"},
+            {},
+            {
+                "geolocation": "foo",
+                **DEFAULT_AUTOMAP_PARAMS,
+            },
+            ["has been assigned to the matching Zyte API request parameter"],
+        ),
+        (
+            {"X-Crawlera-Region": "foo"},
+            {
+                "geolocation": "bar",
+            },
+            {
+                "geolocation": "bar",
+                **DEFAULT_AUTOMAP_PARAMS,
+            },
+            ["has already been defined on the request"],
+        ),
+        (
+            {"X-Crawlera-Session": "foo"},
+            {},
+            DEFAULT_AUTOMAP_PARAMS,
+            ["This header has been dropped"],
+        ),
+        (
+            {"X-Crawlera-Timeout": "40000"},
+            {},
+            DEFAULT_AUTOMAP_PARAMS,
+            ["This header has been dropped"],
+        ),
+        (
+            {"X-Crawlera-Use-Https": "1"},
+            {},
+            DEFAULT_AUTOMAP_PARAMS,
+            ["This header has been dropped"],
+        ),
+        (
+            {"X-Crawlera-Foo": "Bar"},
+            {
+                "browserHtml": True,
+            },
+            {
+                "browserHtml": True,
+                "responseCookies": True,
+            },
+            ["This header has been dropped"],
+        ),
+        (
+            {"X-Crawlera-Client": "Custom client string"},
+            {
+                "browserHtml": True,
+            },
+            {
+                "browserHtml": True,
+                "responseCookies": True,
+            },
+            ["This header has been dropped"],
+        ),
+        (
+            {"X-Crawlera-Cookies": "enable"},
+            {
+                "browserHtml": True,
+            },
+            {
+                "browserHtml": True,
+                "responseCookies": True,
+            },
+            ["To achieve the same behavior with Zyte API, do not set request cookies"],
+        ),
+        (
+            {"X-Crawlera-Cookies": "disable"},
+            {
+                "browserHtml": True,
+            },
+            {
+                "browserHtml": True,
+                "responseCookies": True,
+            },
+            ["it is the default behavior of Zyte API"],
+        ),
+        (
+            {"X-Crawlera-Cookies": "discard"},
+            {
+                "browserHtml": True,
+            },
+            {
+                "browserHtml": True,
+                "cookieManagement": "discard",
+                "responseCookies": True,
+            },
+            ["has been assigned to the matching Zyte API request parameter"],
+        ),
+        (
+            {"X-Crawlera-Cookies": "foo"},
+            {
+                "browserHtml": True,
+                "cookieManagement": "bar",
+                "responseCookies": True,
+            },
+            {
+                "browserHtml": True,
+                "cookieManagement": "bar",
+                "responseCookies": True,
+            },
+            ["has already been defined on the request"],
+        ),
+        (
+            {"X-Crawlera-Cookies": "foo"},
+            {
+                "browserHtml": True,
+            },
+            {
+                "browserHtml": True,
+                "responseCookies": True,
+            },
+            ["cannot be mapped to a Zyte API request parameter"],
+        ),
+        (
+            {"X-Crawlera-JobId": "foo"},
+            {
+                "browserHtml": True,
+            },
+            {
+                "browserHtml": True,
+                "jobId": "foo",
+                "responseCookies": True,
+            },
+            ["has been assigned to the matching Zyte API request parameter"],
+        ),
+        (
+            {"X-Crawlera-JobId": "foo"},
+            {
+                "browserHtml": True,
+                "jobId": "bar",
+            },
+            {
+                "browserHtml": True,
+                "jobId": "bar",
+                "responseCookies": True,
+            },
+            ["has already been defined on the request"],
+        ),
+        (
+            {"X-Crawlera-Max-Retries": "1"},
+            {
+                "browserHtml": True,
+            },
+            {
+                "browserHtml": True,
+                "responseCookies": True,
+            },
+            ["This header has been dropped"],
+        ),
+        (
+            {"X-Crawlera-No-Bancheck": "1"},
+            {
+                "browserHtml": True,
+            },
+            {
+                "browserHtml": True,
+                "responseCookies": True,
+            },
+            ["This header has been dropped"],
+        ),
+        (
+            {"X-Crawlera-Profile": "pass"},
+            {
+                "browserHtml": True,
+            },
+            {
+                "browserHtml": True,
+                "responseCookies": True,
+            },
+            ["This header has been dropped"],
+        ),
+        (
+            {"X-Crawlera-Profile": "desktop"},
+            {
+                "browserHtml": True,
+            },
+            {
+                "browserHtml": True,
+                "responseCookies": True,
+            },
+            ["This header has been dropped"],
+        ),
+        (
+            {"X-Crawlera-Profile": "mobile"},
+            {
+                "browserHtml": True,
+            },
+            {
+                "browserHtml": True,
+                "responseCookies": True,
+            },
+            ["This header has been dropped"],
+        ),
+        (
+            {"X-Crawlera-Profile": "foo"},
+            {
+                "browserHtml": True,
+            },
+            {
+                "browserHtml": True,
+                "responseCookies": True,
+            },
+            ["This header has been dropped"],
+        ),
+        (
+            {"X-Crawlera-Profile": "foo"},
+            {
+                # Zyte API does not support it, it will trigger a 400 response,
+                # but we allow it for forward compatibility, i.e. in case it is
+                # supported in the future.
+                "device": "bar",
+                "browserHtml": True,
+            },
+            {
+                "device": "bar",
+                "browserHtml": True,
+                "responseCookies": True,
+            },
+            ["This header has been dropped"],
+        ),
+        (
+            {"X-Crawlera-Profile-Pass": "foo"},
+            {
+                "browserHtml": True,
+            },
+            {
+                "browserHtml": True,
+                "responseCookies": True,
+            },
+            ["This header has been dropped"],
+        ),
+        (
+            {"X-Crawlera-Region": "foo"},
+            {
+                "browserHtml": True,
+            },
+            {
+                "browserHtml": True,
+                "geolocation": "foo",
+                "responseCookies": True,
+            },
+            ["has been assigned to the matching Zyte API request parameter"],
+        ),
+        (
+            {"X-Crawlera-Region": "foo"},
+            {
+                "browserHtml": True,
+                "geolocation": "bar",
+            },
+            {
+                "browserHtml": True,
+                "geolocation": "bar",
+                "responseCookies": True,
+            },
+            ["has already been defined on the request"],
+        ),
+        (
+            {"X-Crawlera-Session": "foo"},
+            {
+                "browserHtml": True,
+            },
+            {
+                "browserHtml": True,
+                "responseCookies": True,
+            },
+            ["This header has been dropped"],
+        ),
+        (
+            {"X-Crawlera-Timeout": "40000"},
+            {
+                "browserHtml": True,
+            },
+            {
+                "browserHtml": True,
+                "responseCookies": True,
+            },
+            ["This header has been dropped"],
+        ),
+        (
+            {"X-Crawlera-Use-Https": "1"},
+            {
+                "browserHtml": True,
+            },
+            {
+                "browserHtml": True,
+                "responseCookies": True,
+            },
+            ["This header has been dropped"],
+        ),
+        # The extraction source affects header mapping.
+        (
+            {"Referer": "a"},
+            {
+                EXTRACT_KEY: True,
+                f"{EXTRACT_KEY}Options": {"extractFrom": "httpResponseBody"},
+            },
+            {
+                EXTRACT_KEY: True,
+                f"{EXTRACT_KEY}Options": {"extractFrom": "httpResponseBody"},
+                "customHttpRequestHeaders": [
+                    {"name": "Referer", "value": "a"},
+                ],
+                "responseCookies": True,
+            },
+            [],
+        ),
+        (
+            {"Referer": "a"},
+            {
+                EXTRACT_KEY: True,
+                f"{EXTRACT_KEY}Options": {"extractFrom": "browserHtml"},
+            },
+            {
+                EXTRACT_KEY: True,
+                f"{EXTRACT_KEY}Options": {"extractFrom": "browserHtml"},
+                "requestHeaders": {"referer": "a"},
+                "responseCookies": True,
+            },
+            [],
+        ),
+        # Only *Options parameters matching enabled extraction outputs are
+        # taken into account.
+        (
+            {"Referer": "a"},
+            {
+                EXTRACT_KEY: True,
+                f"{EXTRACT_KEY_2}Options": {"extractFrom": "httpResponseBody"},
+            },
+            {
+                EXTRACT_KEY: True,
+                f"{EXTRACT_KEY_2}Options": {"extractFrom": "httpResponseBody"},
+                "requestHeaders": {"referer": "a"},
+                "responseCookies": True,
+            },
+            [],
+        ),
+        # Combining 2 matching extractFrom works as a single one.
+        (
+            {"Referer": "a"},
+            {
+                EXTRACT_KEY: True,
+                f"{EXTRACT_KEY}Options": {"extractFrom": "httpResponseBody"},
+                EXTRACT_KEY_2: True,
+                f"{EXTRACT_KEY_2}Options": {"extractFrom": "httpResponseBody"},
+            },
+            {
+                EXTRACT_KEY: True,
+                f"{EXTRACT_KEY}Options": {"extractFrom": "httpResponseBody"},
+                EXTRACT_KEY_2: True,
+                f"{EXTRACT_KEY_2}Options": {"extractFrom": "httpResponseBody"},
+                "customHttpRequestHeaders": [
+                    {"name": "Referer", "value": "a"},
+                ],
+                "responseCookies": True,
+            },
+            [],
+        ),
+        # Combining 2 conflicting extractFrom causes request headers to be
+        # mapped both ways.
+        (
+            {"Referer": "a"},
+            {
+                EXTRACT_KEY: True,
+                f"{EXTRACT_KEY}Options": {"extractFrom": "httpResponseBody"},
+                EXTRACT_KEY_2: True,
+            },
+            {
+                EXTRACT_KEY: True,
+                f"{EXTRACT_KEY}Options": {"extractFrom": "httpResponseBody"},
+                EXTRACT_KEY_2: True,
+                "customHttpRequestHeaders": [
+                    {"name": "Referer", "value": "a"},
+                ],
+                "requestHeaders": {"referer": "a"},
+                "responseCookies": True,
+            },
+            [],
+        ),
+        (
+            {"Referer": "a"},
+            {
+                EXTRACT_KEY: True,
+                f"{EXTRACT_KEY}Options": {"extractFrom": "httpResponseBody"},
+                EXTRACT_KEY_2: True,
+                f"{EXTRACT_KEY_2}Options": {"extractFrom": "browserHtml"},
+            },
+            {
+                EXTRACT_KEY: True,
+                f"{EXTRACT_KEY}Options": {"extractFrom": "httpResponseBody"},
+                EXTRACT_KEY_2: True,
+                f"{EXTRACT_KEY_2}Options": {"extractFrom": "browserHtml"},
+                "customHttpRequestHeaders": [
+                    {"name": "Referer", "value": "a"},
+                ],
+                "requestHeaders": {"referer": "a"},
+                "responseCookies": True,
+            },
+            [],
+        ),
+    ],
+)
+@ensureDeferred
+async def test_automap_headers(headers, meta, expected, warnings, caplog):
+    await _test_automap({}, {"headers": headers}, meta, expected, warnings, caplog)
+
+
+@pytest.mark.parametrize(
+    "settings,headers,meta,expected,warnings",
+    [
+        # You may update the ZYTE_API_SKIP_HEADERS setting to remove
+        # headers that the customHttpRequestHeaders parameter starts supporting
+        # in the future.
+        (
+            {
+                "ZYTE_API_SKIP_HEADERS": [],
+            },
+            {
+                "User-Agent": "",
+            },
+            {},
+            {
                 **DEFAULT_AUTOMAP_PARAMS,
                 "customHttpRequestHeaders": [
                     {"name": "User-Agent", "value": ""},
                 ],
-=======
-                "cookieManagement": "discard",
-                "httpResponseBody": True,
-                "httpResponseHeaders": True,
->>>>>>> a52ab36b
-            },
-            ["has been assigned to the matching Zyte API request parameter"],
-        ),
-        (
-            {"X-Crawlera-Cookies": "foo"},
-            {
-                "cookieManagement": "bar",
-            },
-            {
-<<<<<<< HEAD
+            },
+            [],
+        ),
+        # You may update the ZYTE_API_BROWSER_HEADERS setting to extend support
+        # for new fields that the requestHeaders parameter may support in the
+        # future.
+        (
+            {
+                "ZYTE_API_BROWSER_HEADERS": {
+                    "referer": "referer",
+                    "user-agent": "userAgent",
+                },
+            },
+            {"User-Agent": ""},
+            {"browserHtml": True},
+            {
                 "browserHtml": True,
                 "requestHeaders": {"userAgent": ""},
                 "responseCookies": True,
-=======
-                "cookieManagement": "bar",
-                "httpResponseBody": True,
-                "httpResponseHeaders": True,
->>>>>>> a52ab36b
-            },
-            ["has already been defined on the request"],
-        ),
-<<<<<<< HEAD
+            },
+            [],
+        ),
     ],
 )
-def test_automap_header_settings(settings, headers, meta, expected, warnings, caplog):
-    _test_automap(settings, {"headers": headers}, meta, expected, warnings, caplog)
+@ensureDeferred
+async def test_automap_header_settings(
+    settings, headers, meta, expected, warnings, caplog
+):
+    await _test_automap(
+        settings, {"headers": headers}, meta, expected, warnings, caplog
+    )
 
 
 REQUEST_INPUT_COOKIES_EMPTY: Dict[str, str] = {}
@@ -1864,580 +2371,6 @@
         # When ZYTE_API_EXPERIMENTAL_COOKIES_ENABLED is also True,
         # responseCookies and requestCookies are defined within the
         # experimental name space, and a deprecation warning is issued.
-=======
-        (
-            {"X-Crawlera-Cookies": "foo"},
-            {},
-            {
-                "httpResponseBody": True,
-                "httpResponseHeaders": True,
-            },
-            ["cannot be mapped to a Zyte API request parameter"],
-        ),
-        (
-            {"X-Crawlera-JobId": "foo"},
-            {},
-            {
-                "httpResponseBody": True,
-                "httpResponseHeaders": True,
-                "jobId": "foo",
-            },
-            ["has been assigned to the matching Zyte API request parameter"],
-        ),
-        (
-            {"X-Crawlera-JobId": "foo"},
-            {
-                "jobId": "bar",
-            },
-            {
-                "httpResponseBody": True,
-                "httpResponseHeaders": True,
-                "jobId": "bar",
-            },
-            ["has already been defined on the request"],
-        ),
-        (
-            {"X-Crawlera-Max-Retries": "1"},
-            {},
-            {
-                "httpResponseBody": True,
-                "httpResponseHeaders": True,
-            },
-            ["This header has been dropped"],
-        ),
-        (
-            {"X-Crawlera-No-Bancheck": "1"},
-            {},
-            {
-                "httpResponseBody": True,
-                "httpResponseHeaders": True,
-            },
-            ["This header has been dropped"],
-        ),
-        (
-            {"X-Crawlera-Profile": "pass"},
-            {},
-            {
-                "httpResponseBody": True,
-                "httpResponseHeaders": True,
-            },
-            ["cannot be mapped to the matching Zyte API request parameter"],
-        ),
-        (
-            {"X-Crawlera-Profile": "desktop"},
-            {},
-            {
-                "device": "desktop",
-                "httpResponseBody": True,
-                "httpResponseHeaders": True,
-            },
-            ["has been assigned to the matching Zyte API request parameter"],
-        ),
-        (
-            {"X-Crawlera-Profile": "mobile"},
-            {},
-            {
-                "device": "mobile",
-                "httpResponseBody": True,
-                "httpResponseHeaders": True,
-            },
-            ["has been assigned to the matching Zyte API request parameter"],
-        ),
-        (
-            {"X-Crawlera-Profile": "foo"},
-            {},
-            {
-                "httpResponseBody": True,
-                "httpResponseHeaders": True,
-            },
-            ["cannot be mapped to the matching Zyte API request parameter"],
-        ),
-        (
-            {"X-Crawlera-Profile": "foo"},
-            {
-                "device": "bar",
-            },
-            {
-                "device": "bar",
-                "httpResponseBody": True,
-                "httpResponseHeaders": True,
-            },
-            ["has already been defined on the request"],
-        ),
-        (
-            {"X-Crawlera-Profile-Pass": "foo"},
-            {},
-            {
-                "httpResponseBody": True,
-                "httpResponseHeaders": True,
-            },
-            ["This header has been dropped"],
-        ),
-        (
-            {"X-Crawlera-Region": "foo"},
-            {},
-            {
-                "geolocation": "foo",
-                "httpResponseBody": True,
-                "httpResponseHeaders": True,
-            },
-            ["has been assigned to the matching Zyte API request parameter"],
-        ),
-        (
-            {"X-Crawlera-Region": "foo"},
-            {
-                "geolocation": "bar",
-            },
-            {
-                "geolocation": "bar",
-                "httpResponseBody": True,
-                "httpResponseHeaders": True,
-            },
-            ["has already been defined on the request"],
-        ),
-        (
-            {"X-Crawlera-Session": "foo"},
-            {},
-            {
-                "httpResponseBody": True,
-                "httpResponseHeaders": True,
-            },
-            ["This header has been dropped"],
-        ),
-        (
-            {"X-Crawlera-Timeout": "40000"},
-            {},
-            {
-                "httpResponseBody": True,
-                "httpResponseHeaders": True,
-            },
-            ["This header has been dropped"],
-        ),
-        (
-            {"X-Crawlera-Use-Https": "1"},
-            {},
-            {
-                "httpResponseBody": True,
-                "httpResponseHeaders": True,
-            },
-            ["This header has been dropped"],
-        ),
-        (
-            {"X-Crawlera-Foo": "Bar"},
-            {
-                "browserHtml": True,
-            },
-            {
-                "browserHtml": True,
-            },
-            ["This header has been dropped"],
-        ),
-        (
-            {"X-Crawlera-Client": "Custom client string"},
-            {
-                "browserHtml": True,
-            },
-            {
-                "browserHtml": True,
-            },
-            ["This header has been dropped"],
-        ),
-        (
-            {"X-Crawlera-Cookies": "enable"},
-            {
-                "browserHtml": True,
-            },
-            {
-                "browserHtml": True,
-            },
-            ["To achieve the same behavior with Zyte API, do not set request cookies"],
-        ),
-        (
-            {"X-Crawlera-Cookies": "disable"},
-            {
-                "browserHtml": True,
-            },
-            {
-                "browserHtml": True,
-            },
-            ["it is the default behavior of Zyte API"],
-        ),
-        (
-            {"X-Crawlera-Cookies": "discard"},
-            {
-                "browserHtml": True,
-            },
-            {
-                "browserHtml": True,
-                "cookieManagement": "discard",
-            },
-            ["has been assigned to the matching Zyte API request parameter"],
-        ),
-        (
-            {"X-Crawlera-Cookies": "foo"},
-            {
-                "browserHtml": True,
-                "cookieManagement": "bar",
-            },
-            {
-                "browserHtml": True,
-                "cookieManagement": "bar",
-            },
-            ["has already been defined on the request"],
-        ),
-        (
-            {"X-Crawlera-Cookies": "foo"},
-            {
-                "browserHtml": True,
-            },
-            {
-                "browserHtml": True,
-            },
-            ["cannot be mapped to a Zyte API request parameter"],
-        ),
-        (
-            {"X-Crawlera-JobId": "foo"},
-            {
-                "browserHtml": True,
-            },
-            {
-                "browserHtml": True,
-                "jobId": "foo",
-            },
-            ["has been assigned to the matching Zyte API request parameter"],
-        ),
-        (
-            {"X-Crawlera-JobId": "foo"},
-            {
-                "browserHtml": True,
-                "jobId": "bar",
-            },
-            {
-                "browserHtml": True,
-                "jobId": "bar",
-            },
-            ["has already been defined on the request"],
-        ),
-        (
-            {"X-Crawlera-Max-Retries": "1"},
-            {
-                "browserHtml": True,
-            },
-            {
-                "browserHtml": True,
-            },
-            ["This header has been dropped"],
-        ),
-        (
-            {"X-Crawlera-No-Bancheck": "1"},
-            {
-                "browserHtml": True,
-            },
-            {
-                "browserHtml": True,
-            },
-            ["This header has been dropped"],
-        ),
-        (
-            {"X-Crawlera-Profile": "pass"},
-            {
-                "browserHtml": True,
-            },
-            {
-                "browserHtml": True,
-            },
-            ["This header has been dropped"],
-        ),
-        (
-            {"X-Crawlera-Profile": "desktop"},
-            {
-                "browserHtml": True,
-            },
-            {
-                "browserHtml": True,
-            },
-            ["This header has been dropped"],
-        ),
-        (
-            {"X-Crawlera-Profile": "mobile"},
-            {
-                "browserHtml": True,
-            },
-            {
-                "browserHtml": True,
-            },
-            ["This header has been dropped"],
-        ),
-        (
-            {"X-Crawlera-Profile": "foo"},
-            {
-                "browserHtml": True,
-            },
-            {
-                "browserHtml": True,
-            },
-            ["This header has been dropped"],
-        ),
-        (
-            {"X-Crawlera-Profile": "foo"},
-            {
-                # Zyte API does not support it, it will trigger a 400 response,
-                # but we allow it for forward compatibility, i.e. in case it is
-                # supported in the future.
-                "device": "bar",
-                "browserHtml": True,
-            },
-            {
-                "device": "bar",
-                "browserHtml": True,
-            },
-            ["This header has been dropped"],
-        ),
-        (
-            {"X-Crawlera-Profile-Pass": "foo"},
-            {
-                "browserHtml": True,
-            },
-            {
-                "browserHtml": True,
-            },
-            ["This header has been dropped"],
-        ),
-        (
-            {"X-Crawlera-Region": "foo"},
-            {
-                "browserHtml": True,
-            },
-            {
-                "browserHtml": True,
-                "geolocation": "foo",
-            },
-            ["has been assigned to the matching Zyte API request parameter"],
-        ),
-        (
-            {"X-Crawlera-Region": "foo"},
-            {
-                "browserHtml": True,
-                "geolocation": "bar",
-            },
-            {
-                "browserHtml": True,
-                "geolocation": "bar",
-            },
-            ["has already been defined on the request"],
-        ),
-        (
-            {"X-Crawlera-Session": "foo"},
-            {
-                "browserHtml": True,
-            },
-            {
-                "browserHtml": True,
-            },
-            ["This header has been dropped"],
-        ),
-        (
-            {"X-Crawlera-Timeout": "40000"},
-            {
-                "browserHtml": True,
-            },
-            {
-                "browserHtml": True,
-            },
-            ["This header has been dropped"],
-        ),
-        (
-            {"X-Crawlera-Use-Https": "1"},
-            {
-                "browserHtml": True,
-            },
-            {
-                "browserHtml": True,
-            },
-            ["This header has been dropped"],
-        ),
-        # The extraction source affects header mapping.
-        (
-            {"Referer": "a"},
-            {
-                EXTRACT_KEY: True,
-                f"{EXTRACT_KEY}Options": {"extractFrom": "httpResponseBody"},
-            },
-            {
-                EXTRACT_KEY: True,
-                f"{EXTRACT_KEY}Options": {"extractFrom": "httpResponseBody"},
-                "customHttpRequestHeaders": [
-                    {"name": "Referer", "value": "a"},
-                ],
-            },
-            [],
-        ),
-        (
-            {"Referer": "a"},
-            {
-                EXTRACT_KEY: True,
-                f"{EXTRACT_KEY}Options": {"extractFrom": "browserHtml"},
-            },
-            {
-                EXTRACT_KEY: True,
-                f"{EXTRACT_KEY}Options": {"extractFrom": "browserHtml"},
-                "requestHeaders": {"referer": "a"},
-            },
-            [],
-        ),
-        # Only *Options parameters matching enabled extraction outputs are
-        # taken into account.
-        (
-            {"Referer": "a"},
-            {
-                EXTRACT_KEY: True,
-                f"{EXTRACT_KEY_2}Options": {"extractFrom": "httpResponseBody"},
-            },
-            {
-                EXTRACT_KEY: True,
-                f"{EXTRACT_KEY_2}Options": {"extractFrom": "httpResponseBody"},
-                "requestHeaders": {"referer": "a"},
-            },
-            [],
-        ),
-        # Combining 2 matching extractFrom works as a single one.
-        (
-            {"Referer": "a"},
-            {
-                EXTRACT_KEY: True,
-                f"{EXTRACT_KEY}Options": {"extractFrom": "httpResponseBody"},
-                EXTRACT_KEY_2: True,
-                f"{EXTRACT_KEY_2}Options": {"extractFrom": "httpResponseBody"},
-            },
-            {
-                EXTRACT_KEY: True,
-                f"{EXTRACT_KEY}Options": {"extractFrom": "httpResponseBody"},
-                EXTRACT_KEY_2: True,
-                f"{EXTRACT_KEY_2}Options": {"extractFrom": "httpResponseBody"},
-                "customHttpRequestHeaders": [
-                    {"name": "Referer", "value": "a"},
-                ],
-            },
-            [],
-        ),
-        # Combining 2 conflicting extractFrom causes request headers to be
-        # mapped both ways.
-        (
-            {"Referer": "a"},
-            {
-                EXTRACT_KEY: True,
-                f"{EXTRACT_KEY}Options": {"extractFrom": "httpResponseBody"},
-                EXTRACT_KEY_2: True,
-            },
-            {
-                EXTRACT_KEY: True,
-                f"{EXTRACT_KEY}Options": {"extractFrom": "httpResponseBody"},
-                EXTRACT_KEY_2: True,
-                "customHttpRequestHeaders": [
-                    {"name": "Referer", "value": "a"},
-                ],
-                "requestHeaders": {"referer": "a"},
-            },
-            [],
-        ),
-        (
-            {"Referer": "a"},
-            {
-                EXTRACT_KEY: True,
-                f"{EXTRACT_KEY}Options": {"extractFrom": "httpResponseBody"},
-                EXTRACT_KEY_2: True,
-                f"{EXTRACT_KEY_2}Options": {"extractFrom": "browserHtml"},
-            },
-            {
-                EXTRACT_KEY: True,
-                f"{EXTRACT_KEY}Options": {"extractFrom": "httpResponseBody"},
-                EXTRACT_KEY_2: True,
-                f"{EXTRACT_KEY_2}Options": {"extractFrom": "browserHtml"},
-                "customHttpRequestHeaders": [
-                    {"name": "Referer", "value": "a"},
-                ],
-                "requestHeaders": {"referer": "a"},
-            },
-            [],
-        ),
-    ],
-)
-@ensureDeferred
-async def test_automap_headers(headers, meta, expected, warnings, caplog):
-    await _test_automap({}, {"headers": headers}, meta, expected, warnings, caplog)
-
-
-@pytest.mark.parametrize(
-    "settings,headers,meta,expected,warnings",
-    [
-        # You may update the ZYTE_API_SKIP_HEADERS setting to remove
-        # headers that the customHttpRequestHeaders parameter starts supporting
-        # in the future.
-        (
-            {
-                "ZYTE_API_SKIP_HEADERS": [],
-            },
-            {
-                "User-Agent": "",
-            },
-            {},
-            {
-                "httpResponseBody": True,
-                "httpResponseHeaders": True,
-                "customHttpRequestHeaders": [
-                    {"name": "User-Agent", "value": ""},
-                ],
-            },
-            [],
-        ),
-        # You may update the ZYTE_API_BROWSER_HEADERS setting to extend support
-        # for new fields that the requestHeaders parameter may support in the
-        # future.
-        (
-            {
-                "ZYTE_API_BROWSER_HEADERS": {
-                    "referer": "referer",
-                    "user-agent": "userAgent",
-                },
-            },
-            {"User-Agent": ""},
-            {"browserHtml": True},
-            {
-                "browserHtml": True,
-                "requestHeaders": {"userAgent": ""},
-            },
-            [],
-        ),
-    ],
-)
-@ensureDeferred
-async def test_automap_header_settings(
-    settings, headers, meta, expected, warnings, caplog
-):
-    await _test_automap(
-        settings, {"headers": headers}, meta, expected, warnings, caplog
-    )
-
-
-REQUEST_INPUT_COOKIES_EMPTY: Dict[str, str] = {}
-REQUEST_INPUT_COOKIES_MINIMAL_DICT = {"a": "b"}
-REQUEST_INPUT_COOKIES_MINIMAL_LIST = [{"name": "a", "value": "b"}]
-REQUEST_INPUT_COOKIES_MAXIMAL = [
-    {"name": "c", "value": "d", "domain": "example.com", "path": "/"}
-]
-REQUEST_OUTPUT_COOKIES_MINIMAL = [{"name": "a", "value": "b", "domain": "example.com"}]
-REQUEST_OUTPUT_COOKIES_MAXIMAL = [
-    {"name": "c", "value": "d", "domain": ".example.com", "path": "/"}
-]
-
-
-@pytest.mark.parametrize(
-    "settings,cookies,meta,params,expected,warnings,cookie_jar",
-    [
-        # Cookies, both for requests and for responses, are enabled based on
-        # both ZYTE_API_EXPERIMENTAL_COOKIES_ENABLED (default: False) and
-        # COOKIES_ENABLED (default: True).
->>>>>>> a52ab36b
         *(
             (
                 settings,
@@ -2445,117 +2378,6 @@
                 {},
                 {},
                 {
-<<<<<<< HEAD
-=======
-                    "httpResponseBody": True,
-                    "httpResponseHeaders": True,
-                },
-                setup_warnings
-                or (
-                    run_time_warnings
-                    if cast(Dict, settings).get("COOKIES_ENABLED", True)
-                    else []
-                ),
-                [],
-            )
-            for input_cookies, run_time_warnings in (
-                (
-                    REQUEST_INPUT_COOKIES_EMPTY,
-                    [],
-                ),
-                (
-                    REQUEST_INPUT_COOKIES_MINIMAL_DICT,
-                    [
-                        "there are cookies in the cookiejar, but ZYTE_API_EXPERIMENTAL_COOKIES_ENABLED is False",
-                    ],
-                ),
-            )
-            for settings, setup_warnings in (
-                (
-                    {},
-                    [],
-                ),
-                (
-                    {
-                        "COOKIES_ENABLED": True,
-                    },
-                    [],
-                ),
-                (
-                    {
-                        "COOKIES_ENABLED": False,
-                    },
-                    [],
-                ),
-                (
-                    {
-                        "COOKIES_ENABLED": False,
-                        "ZYTE_API_EXPERIMENTAL_COOKIES_ENABLED": True,
-                    },
-                    [
-                        "ZYTE_API_EXPERIMENTAL_COOKIES_ENABLED is True, but it will have no effect because COOKIES_ENABLED is False.",
-                    ],
-                ),
-                (
-                    {
-                        "COOKIES_ENABLED": False,
-                        "ZYTE_API_EXPERIMENTAL_COOKIES_ENABLED": False,
-                    },
-                    [],
-                ),
-            )
-        ),
-        *(
-            (
-                settings,
-                input_cookies,
-                {},
-                {},
-                {
-                    "httpResponseBody": True,
-                    "httpResponseHeaders": True,
-                    "experimental": {
-                        "responseCookies": True,
-                        **cast(Dict, output_cookies),
-                    },
-                },
-                [],
-                [],
-            )
-            for input_cookies, output_cookies in (
-                (
-                    REQUEST_INPUT_COOKIES_EMPTY,
-                    {},
-                ),
-                (
-                    REQUEST_INPUT_COOKIES_MINIMAL_DICT,
-                    {"requestCookies": REQUEST_OUTPUT_COOKIES_MINIMAL},
-                ),
-            )
-            for settings in (
-                {
-                    "ZYTE_API_EXPERIMENTAL_COOKIES_ENABLED": True,
-                },
-                {
-                    "COOKIES_ENABLED": True,
-                    "ZYTE_API_EXPERIMENTAL_COOKIES_ENABLED": True,
-                },
-            )
-        ),
-        # Do not warn about request cookies not being mapped if cookies are
-        # manually set.
-        *(
-            (
-                settings,
-                REQUEST_INPUT_COOKIES_MINIMAL_DICT,
-                {},
-                {
-                    "experimental": {
-                        "requestCookies": REQUEST_OUTPUT_COOKIES_MINIMAL,
-                    }
-                },
-                {
->>>>>>> a52ab36b
                     "httpResponseBody": True,
                     "httpResponseHeaders": True,
                     "experimental": {
@@ -2650,7 +2472,9 @@
                         "responseCookies": False,
                     },
                     {},
-                    [],
+                    [
+                        "unnecessarily defines the Zyte API 'responseCookies' parameter with its default value, False."
+                    ],
                 ),
                 (
                     {},
@@ -2664,6 +2488,7 @@
                     [
                         "include experimental.responseCookies, which is deprecated",
                         "experimental.responseCookies will be removed, and its value will be set as responseCookies",
+                        "unnecessarily defines the Zyte API 'responseCookies' parameter with its default value, False.",
                     ],
                 ),
                 (
@@ -2763,7 +2588,9 @@
                         "responseCookies": False,
                     },
                     {},
-                    [],
+                    [
+                        "unnecessarily defines the Zyte API 'responseCookies' parameter with its default value, False."
+                    ],
                 ),
                 (
                     {},
@@ -2780,6 +2607,7 @@
                         "include experimental.responseCookies, which is deprecated",
                         "experimental.responseCookies will be removed, and its value will be set as responseCookies",
                         "experimental.requestCookies will be removed, and its value will be set as requestCookies",
+                        "unnecessarily defines the Zyte API 'responseCookies' parameter with its default value, False.",
                     ],
                 ),
                 (
@@ -2824,7 +2652,9 @@
                     {
                         "requestCookies": REQUEST_OUTPUT_COOKIES_MINIMAL,
                     },
-                    [],
+                    [
+                        "unnecessarily defines the Zyte API 'responseCookies' parameter with its default value, False."
+                    ],
                 ),
                 (
                     {},
@@ -2840,6 +2670,7 @@
                     [
                         "include experimental.responseCookies, which is deprecated",
                         "experimental.responseCookies will be removed, and its value will be set as responseCookies",
+                        "unnecessarily defines the Zyte API 'responseCookies' parameter with its default value, False.",
                     ],
                 ),
                 (
@@ -2949,7 +2780,9 @@
                         "responseCookies": False,
                     },
                     {},
-                    [],
+                    [
+                        "unnecessarily defines the Zyte API 'responseCookies' parameter with its default value, False."
+                    ],
                 ),
                 (
                     {},
@@ -2966,6 +2799,7 @@
                         "include experimental.responseCookies, which is deprecated",
                         "experimental.requestCookies will be removed, and its value will be set as requestCookies",
                         "experimental.responseCookies will be removed, and its value will be set as responseCookies",
+                        "unnecessarily defines the Zyte API 'responseCookies' parameter with its default value, False.",
                     ],
                 ),
                 (
@@ -3018,7 +2852,9 @@
             for override_cookies, override_warnings in (
                 (
                     cast(List[Dict[str, str]], []),
-                    ["is overriding automatic request cookie mapping"],
+                    [
+                        "is overriding automatic request cookie mapping",
+                    ],
                 ),
             )
             for settings, input_params, output_params, warnings in (
@@ -3032,7 +2868,10 @@
                         "httpResponseHeaders": True,
                         "responseCookies": True,
                     },
-                    override_warnings,
+                    [
+                        "unnecessarily defines the Zyte API 'requestCookies' parameter with its default value, [].",
+                        *override_warnings,
+                    ],
                 ),
                 (
                     {},
@@ -3049,6 +2888,7 @@
                     [
                         "experimental.requestCookies, which is deprecated",
                         "experimental.requestCookies will be removed, and its value will be set as requestCookies",
+                        "unnecessarily defines the Zyte API 'requestCookies' parameter with its default value, [].",
                         *override_warnings,
                     ],
                 ),
@@ -3373,6 +3213,7 @@
             [
                 "defines both responseCookies (False) and experimental.responseCookies (True)",
                 "include experimental.responseCookies, which is deprecated",
+                "unnecessarily defines the Zyte API 'responseCookies' parameter with its default value, False.",
             ],
             [],
         ),
@@ -3526,11 +3367,6 @@
     Zyte API requests should include all cookie jar cookies, regardless of
     the target URL domain."""
     settings: Dict[str, Any] = {
-<<<<<<< HEAD
-        **SETTINGS,
-=======
-        "ZYTE_API_EXPERIMENTAL_COOKIES_ENABLED": True,
->>>>>>> a52ab36b
         "ZYTE_API_TRANSPARENT_MODE": True,
     }
     crawler = await get_crawler(settings)
@@ -3636,11 +3472,6 @@
     )
     request4 = Request(url="https://example.com/4", meta={**meta, "cookiejar": "a"})
     settings: Dict[str, Any] = {
-<<<<<<< HEAD
-        **SETTINGS,
-=======
-        "ZYTE_API_EXPERIMENTAL_COOKIES_ENABLED": True,
->>>>>>> a52ab36b
         "ZYTE_API_TRANSPARENT_MODE": True,
     }
     crawler = await get_crawler(settings)
@@ -3688,11 +3519,6 @@
 @ensureDeferred
 async def test_automap_cookie_limit(meta, caplog):
     settings: Dict[str, Any] = {
-<<<<<<< HEAD
-        **SETTINGS,
-=======
-        "ZYTE_API_EXPERIMENTAL_COOKIES_ENABLED": True,
->>>>>>> a52ab36b
         "ZYTE_API_MAX_COOKIES": 1,
         "ZYTE_API_TRANSPARENT_MODE": True,
     }
@@ -3716,7 +3542,7 @@
     assert api_params["requestCookies"] == [
         {"name": "z", "value": "y", "domain": "example.com"}
     ]
-    _assert_warnings(caplog, [])
+    _assert_log_messages(caplog, [])
 
     # Verify that requests with 2 cookies results in only 1 cookie set and a
     # warning.
@@ -3733,7 +3559,7 @@
         [{"name": "z", "value": "y", "domain": "example.com"}],
         [{"name": "x", "value": "w", "domain": "example.com"}],
     ]
-    _assert_warnings(
+    _assert_log_messages(
         caplog,
         [
             "would get 2 cookies, but request cookie automatic mapping is limited to 1 cookies"
@@ -3761,7 +3587,7 @@
         [{"name": "z", "value": "y", "domain": "example.com"}],
         [{"name": "x", "value": "w", "domain": "example.com"}],
     ]
-    _assert_warnings(
+    _assert_log_messages(
         caplog,
         [
             "would get 2 cookies, but request cookie automatic mapping is limited to 1 cookies"
@@ -3788,7 +3614,7 @@
         [{"name": "z", "value": "y", "domain": "other.example"}],
         [{"name": "x", "value": "w", "domain": "example.com"}],
     ]
-    _assert_warnings(
+    _assert_log_messages(
         caplog,
         [
             "would get 2 cookies, but request cookie automatic mapping is limited to 1 cookies"
@@ -4034,7 +3860,7 @@
         api_params = param_parser.parse(request)
     api_params.pop("url")
     assert expected == api_params
-    _assert_warnings(caplog, warnings)
+    _assert_log_messages(caplog, warnings)
 
 
 @pytest.mark.parametrize(
@@ -4057,6 +3883,103 @@
     param_parser = handler._param_parser
     api_params = param_parser.parse(request)
     assert api_params is None
+
+
+@pytest.mark.parametrize(
+    "field",
+    [
+        "responseCookies",
+        "requestCookies",
+        "cookieManagement",
+    ],
+)
+@ensureDeferred
+async def test_field_deprecation_warnings(field, caplog):
+    input_params = {"experimental": {field: "foo"}}
+
+    # Raw
+    raw_request = Request(
+        url="https://example.com",
+        meta={"zyte_api": input_params},
+    )
+    crawler = await get_crawler(SETTINGS)
+    handler = get_download_handler(crawler, "https")
+    param_parser = handler._param_parser
+    with caplog.at_level("WARNING"):
+        output_params = param_parser.parse(raw_request)
+    output_params.pop("url")
+    assert input_params == output_params
+    _assert_log_messages(caplog, [f"experimental.{field}, which is deprecated"])
+    with caplog.at_level("WARNING"):
+        # Only warn once per field.
+        param_parser.parse(raw_request)
+    _assert_log_messages(caplog, [])
+
+    # Automap
+    raw_request = Request(
+        url="https://example.com",
+        meta={"zyte_api_automap": input_params},
+    )
+    crawler = await get_crawler(SETTINGS)
+    handler = get_download_handler(crawler, "https")
+    param_parser = handler._param_parser
+    with caplog.at_level("WARNING"):
+        output_params = param_parser.parse(raw_request)
+    output_params.pop("url")
+    for key, value in input_params["experimental"].items():
+        assert output_params[key] == value
+    _assert_log_messages(
+        caplog,
+        [
+            f"experimental.{field}, which is deprecated",
+            f"experimental.{field} will be removed, and its value will be set as {field}",
+        ],
+    )
+    with caplog.at_level("WARNING"):
+        # Only warn once per field.
+        param_parser.parse(raw_request)
+    _assert_log_messages(
+        caplog,
+        [f"experimental.{field} will be removed, and its value will be set as {field}"],
+    )
+
+
+@ensureDeferred
+async def test_field_deprecation_warnings_false_positives(caplog):
+    """Make sure that the code tested by test_field_deprecation_warnings does
+    not trigger for unrelated fields that just happen to share their name space
+    (experimental)."""
+
+    input_params = {"experimental": {"foo": "bar"}}
+
+    # Raw
+    raw_request = Request(
+        url="https://example.com",
+        meta={"zyte_api": input_params},
+    )
+    crawler = await get_crawler(SETTINGS)
+    handler = get_download_handler(crawler, "https")
+    param_parser = handler._param_parser
+    with caplog.at_level("WARNING"):
+        output_params = param_parser.parse(raw_request)
+    output_params.pop("url")
+    assert input_params == output_params
+    _assert_log_messages(caplog, [])
+
+    # Automap
+    raw_request = Request(
+        url="https://example.com",
+        meta={"zyte_api_automap": input_params},
+    )
+    crawler = await get_crawler(SETTINGS)
+    handler = get_download_handler(crawler, "https")
+    param_parser = handler._param_parser
+    with caplog.at_level("WARNING"):
+        output_params = param_parser.parse(raw_request)
+    output_params.pop("url")
+    for key, value in input_params.items():
+        assert output_params[key] == value
+    _assert_log_messages(caplog, [])
 
 
 @ensureDeferred
@@ -4448,103 +4371,4 @@
     handler = get_download_handler(crawler, "https")
     param_parser = handler._param_parser
     api_params = param_parser.parse(request)
-<<<<<<< HEAD
-    assert api_params is None
-
-
-@pytest.mark.parametrize(
-    "field",
-    [
-        "responseCookies",
-        "requestCookies",
-        "cookieManagement",
-    ],
-)
-def test_field_deprecation_warnings(field, caplog):
-    input_params = {"experimental": {field: "foo"}}
-
-    # Raw
-    raw_request = Request(
-        url="https://example.com",
-        meta={"zyte_api": input_params},
-    )
-    crawler = get_crawler(SETTINGS)
-    handler = get_download_handler(crawler, "https")
-    param_parser = handler._param_parser
-    with caplog.at_level("WARNING"):
-        output_params = param_parser.parse(raw_request)
-    output_params.pop("url")
-    assert input_params == output_params
-    _assert_warnings(caplog, [f"experimental.{field}, which is deprecated"])
-    with caplog.at_level("WARNING"):
-        # Only warn once per field.
-        param_parser.parse(raw_request)
-    _assert_warnings(caplog, [])
-
-    # Automap
-    raw_request = Request(
-        url="https://example.com",
-        meta={"zyte_api_automap": input_params},
-    )
-    crawler = get_crawler(SETTINGS)
-    handler = get_download_handler(crawler, "https")
-    param_parser = handler._param_parser
-    with caplog.at_level("WARNING"):
-        output_params = param_parser.parse(raw_request)
-    output_params.pop("url")
-    for key, value in input_params["experimental"].items():
-        assert output_params[key] == value
-    _assert_warnings(
-        caplog,
-        [
-            f"experimental.{field}, which is deprecated",
-            f"experimental.{field} will be removed, and its value will be set as {field}",
-        ],
-    )
-    with caplog.at_level("WARNING"):
-        # Only warn once per field.
-        param_parser.parse(raw_request)
-    _assert_warnings(
-        caplog,
-        [f"experimental.{field} will be removed, and its value will be set as {field}"],
-    )
-
-
-def test_field_deprecation_warnings_false_positives(caplog):
-    """Make sure that the code tested by test_field_deprecation_warnings does
-    not trigger for unrelated fields that just happen to share their name space
-    (experimental)."""
-
-    input_params = {"experimental": {"foo": "bar"}}
-
-    # Raw
-    raw_request = Request(
-        url="https://example.com",
-        meta={"zyte_api": input_params},
-    )
-    crawler = get_crawler(SETTINGS)
-    handler = get_download_handler(crawler, "https")
-    param_parser = handler._param_parser
-    with caplog.at_level("WARNING"):
-        output_params = param_parser.parse(raw_request)
-    output_params.pop("url")
-    assert input_params == output_params
-    _assert_warnings(caplog, [])
-
-    # Automap
-    raw_request = Request(
-        url="https://example.com",
-        meta={"zyte_api_automap": input_params},
-    )
-    crawler = get_crawler(SETTINGS)
-    handler = get_download_handler(crawler, "https")
-    param_parser = handler._param_parser
-    with caplog.at_level("WARNING"):
-        output_params = param_parser.parse(raw_request)
-    output_params.pop("url")
-    for key, value in input_params.items():
-        assert output_params[key] == value
-    _assert_warnings(caplog, [])
-=======
-    assert "customHttpRequestHeaders" not in api_params
->>>>>>> a52ab36b
+    assert "customHttpRequestHeaders" not in api_params
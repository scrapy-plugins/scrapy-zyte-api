--- conflicted
+++ resolved
@@ -2196,8 +2196,7 @@
         #
         # Setting requestCookies to [] disables automatic mapping, but logs a
         # a warning recommending to either use False to achieve the same or
-<<<<<<< HEAD
-        # remove the parameter to let automated mapping work.
+        # remove the parameter to let automatic mapping work.
         *(
             (
                 settings,
@@ -2293,32 +2292,6 @@
                     ["deprecated ZYTE_API_EXPERIMENTAL_COOKIES_ENABLED"],
                 ),
             )
-=======
-        # remove the parameter to let automatic mapping work.
-        (
-            {
-                "ZYTE_API_EXPERIMENTAL_COOKIES_ENABLED": True,
-            },
-            REQUEST_INPUT_COOKIES_MINIMAL_DICT,
-            {},
-            {
-                "experimental": {
-                    "requestCookies": [],
-                }
-            },
-            {
-                "httpResponseBody": True,
-                "httpResponseHeaders": True,
-                "experimental": {
-                    "requestCookies": [],
-                    "responseCookies": True,
-                },
-            },
-            [
-                "is overriding automatic request cookie mapping",
-            ],
-            [],
->>>>>>> b892453c
         ),
         # Cookies work for browser and automatic extraction requests as well.
         *(

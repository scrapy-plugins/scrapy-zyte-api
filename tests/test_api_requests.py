--- conflicted
+++ resolved
@@ -5,11 +5,7 @@
 from functools import partial
 from http.cookiejar import Cookie
 from inspect import isclass
-<<<<<<< HEAD
-from typing import Any, Dict, List, cast
-=======
-from typing import Any, Dict, Type, cast
->>>>>>> 993d2a5f
+from typing import Any, Dict, List, Type, cast
 from unittest import mock
 from unittest.mock import patch
 
@@ -962,71 +958,28 @@
         # If httpRequestMethod is also specified in meta with the same value
         # as Request.method, a warning is logged asking to use only
         # Request.method.
-<<<<<<< HEAD
-        *(
-            (
-                request_method,
-                {"httpRequestMethod": meta_method},
-                {
-                    **DEFAULT_AUTOMAP_PARAMS,
-                    "httpRequestMethod": meta_method,
-                },
-                ["Use Request.method"],
-            )
-            for request_method, meta_method in (
-                ("GET", "GET"),
-                ("POST", "POST"),
-            )
-=======
         (
             None,
             {"httpRequestMethod": "GET"},
-            {
-                "httpResponseBody": True,
-                "httpResponseHeaders": True,
-            },
+            DEFAULT_AUTOMAP_PARAMS,
             ["Use Request.method"],
         ),
         (
             "POST",
             {"httpRequestMethod": "POST"},
             {
-                "httpResponseBody": True,
-                "httpResponseHeaders": True,
+                **DEFAULT_AUTOMAP_PARAMS,
                 "httpRequestMethod": "POST",
             },
             ["Use Request.method"],
->>>>>>> 993d2a5f
         ),
         # If httpRequestMethod is also specified in meta with a different value
         # from Request.method, a warning is logged asking to use Request.meta,
         # and the meta value takes precedence.
-<<<<<<< HEAD
-        *(
-            (
-                request_method,
-                {"httpRequestMethod": meta_method},
-                {
-                    **DEFAULT_AUTOMAP_PARAMS,
-                    "httpRequestMethod": meta_method,
-                },
-                [
-                    "Use Request.method",
-                    "does not match the Zyte API httpRequestMethod",
-                ],
-            )
-            for request_method, meta_method in (
-                ("GET", "POST"),
-                ("PUT", "GET"),
-            )
-=======
         (
             "POST",
             {"httpRequestMethod": "GET"},
-            {
-                "httpResponseBody": True,
-                "httpResponseHeaders": True,
-            },
+            DEFAULT_AUTOMAP_PARAMS,
             [
                 "Use Request.method",
                 "does not match the Zyte API httpRequestMethod",
@@ -1036,15 +989,13 @@
             "POST",
             {"httpRequestMethod": "PUT"},
             {
-                "httpResponseBody": True,
-                "httpResponseHeaders": True,
+                **DEFAULT_AUTOMAP_PARAMS,
                 "httpRequestMethod": "PUT",
             },
             [
                 "Use Request.method",
                 "does not match the Zyte API httpRequestMethod",
             ],
->>>>>>> 993d2a5f
         ),
         # If httpResponseBody is not True, implicitly or explicitly,
         # Request.method is still mapped for anything other than GET.

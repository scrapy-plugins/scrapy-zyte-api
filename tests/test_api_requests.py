import sys
from asyncio import iscoroutine
from typing import Any, Dict, List, Literal, Union
from unittest import mock

import pytest
from _pytest.logging import LogCaptureFixture  # NOQA
from pytest_twisted import ensureDeferred
from scrapy import Request, Spider
from scrapy.exceptions import NotSupported
from scrapy.http import Response, TextResponse
from scrapy.settings.default_settings import DEFAULT_REQUEST_HEADERS
from scrapy.settings.default_settings import USER_AGENT as DEFAULT_USER_AGENT
from scrapy.utils.defer import deferred_from_coro
from scrapy.utils.test import get_crawler
from twisted.internet.defer import Deferred
from zyte_api.aio.errors import RequestError

from . import DEFAULT_CLIENT_CONCURRENCY, SETTINGS
from .mockserver import DelayedResource, MockServer, produce_request_response


@ensureDeferred
@pytest.mark.parametrize(
    "meta",
    [
        {"zyte_api": {"browserHtml": True}},
        {"zyte_api": {"browserHtml": True, "geolocation": "US"}},
        {"zyte_api": {"browserHtml": True, "geolocation": "US", "echoData": 123}},
        {"zyte_api": {"browserHtml": True, "randomParameter": None}},
        {"zyte_api": {"httpResponseBody": True}},
        {"zyte_api": {"httpResponseBody": True, "geolocation": "US"}},
        {
            "zyte_api": {
                "httpResponseBody": True,
                "geolocation": "US",
                "echoData": 123,
            }
        },
        {"zyte_api": {"httpResponseBody": True, "randomParameter": None}},
    ],
)
async def test_html_response_and_headers(meta: Dict[str, Dict[str, Any]], mockserver):
    req, resp = await produce_request_response(mockserver, meta)
    assert isinstance(resp, TextResponse)
    assert resp.request is req
    assert resp.url == req.url
    assert resp.status == 200
    assert "zyte-api" in resp.flags
    assert resp.body == b"<html><body>Hello<h1>World!</h1></body></html>"
    assert resp.text == "<html><body>Hello<h1>World!</h1></body></html>"
    assert resp.css("h1 ::text").get() == "World!"
    assert resp.xpath("//body/text()").getall() == ["Hello"]
    assert resp.headers == {b"Test_Header": [b"test_value"]}


@pytest.mark.parametrize(
    "meta",
    [
        {"zyte_api": {"httpResponseBody": True, "httpResponseHeaders": False}},
        {
            "zyte_api": {
                "httpResponseBody": True,
                "httpResponseHeaders": False,
                "geolocation": "US",
            },
        },
        {
            "zyte_api": {
                "httpResponseBody": True,
                "httpResponseHeaders": False,
                "geolocation": "US",
                "echoData": 123,
            }
        },
        {
            "zyte_api": {
                "httpResponseBody": True,
                "httpResponseHeaders": False,
                "randomParameter": None,
            },
        },
    ],
)
@ensureDeferred
async def test_http_response_body_request(meta: Dict[str, Dict[str, Any]], mockserver):
    req, resp = await produce_request_response(mockserver, meta)
    assert isinstance(resp, Response)
    assert resp.request is req
    assert resp.url == req.url
    assert resp.status == 200
    assert "zyte-api" in resp.flags
    assert resp.body == b"<html><body>Hello<h1>World!</h1></body></html>"

    with pytest.raises(NotSupported):
        assert resp.css("h1 ::text").get() == "World!"
    with pytest.raises(NotSupported):
        assert resp.xpath("//body/text()").getall() == ["Hello"]


<<<<<<< HEAD
=======
@pytest.mark.parametrize(
    "meta",
    [
        {"zyte_api": {"httpResponseBody": True, "httpResponseHeaders": True}},
        {"zyte_api": {"browserHtml": True, "httpResponseHeaders": True}},
    ],
)
@ensureDeferred
async def test_http_response_headers_request(
    meta: Dict[str, Dict[str, Any]], mockserver
):
    req, resp = await produce_request_response(mockserver, meta)
    assert resp.request is req
    assert resp.url == req.url
    assert resp.status == 200
    assert "zyte-api" in resp.flags
    assert resp.body == b"<html><body>Hello<h1>World!</h1></body></html>"
    assert resp.headers == {b"Test_Header": [b"test_value"]}


>>>>>>> e78a499a
@ensureDeferred
@pytest.mark.skipif(sys.version_info < (3, 8), reason="unittest.mock.AsyncMock")
@pytest.mark.filterwarnings("ignore:.*None is deprecated")
@pytest.mark.parametrize(
    "meta,settings,expected,use_zyte_api",
    [
        # Default ZYTE_API_ON_ALL_REQUESTS
        ({}, {}, {}, False),
        (
            {"zyte_api": {}},
            {},
            {"httpResponseBody": True, "httpResponseHeaders": True},
            True,
        ),
        (
            {"zyte_api": True},
            {},
            {"httpResponseBody": True, "httpResponseHeaders": True},
            True,
        ),
        ({"zyte_api": False}, {}, {}, False),
        (
            {},
            {"ZYTE_API_DEFAULT_PARAMS": {"browserHtml": True, "geolocation": "CA"}},
<<<<<<< HEAD
            {"browserHtml": True, "geolocation": "CA", "httpResponseHeaders": True},
=======
            {},
>>>>>>> e78a499a
            False,
        ),
        (
            {"zyte_api": False},
            {"ZYTE_API_DEFAULT_PARAMS": {"browserHtml": True, "geolocation": "CA"}},
            {},
            False,
        ),
        (
            {"zyte_api": None},
            {"ZYTE_API_DEFAULT_PARAMS": {"browserHtml": True, "geolocation": "CA"}},
            {},
            False,
        ),
        (
            {"zyte_api": {}},
            {"ZYTE_API_DEFAULT_PARAMS": {"browserHtml": True, "geolocation": "CA"}},
            {"browserHtml": True, "geolocation": "CA", "httpResponseHeaders": True},
            True,
        ),
        (
            {"zyte_api": True},
            {"ZYTE_API_DEFAULT_PARAMS": {"browserHtml": True, "geolocation": "CA"}},
            {"browserHtml": True, "geolocation": "CA", "httpResponseHeaders": True},
            True,
        ),
        (
            {"zyte_api": {"javascript": True, "geolocation": "US"}},
            {"ZYTE_API_DEFAULT_PARAMS": {"browserHtml": True, "geolocation": "CA"}},
            {
                "browserHtml": True,
                "geolocation": "US",
                "javascript": True,
                "httpResponseHeaders": True,
            },
            True,
        ),
        # ZYTE_API_ON_ALL_REQUESTS=False
        ({}, {"ZYTE_API_ON_ALL_REQUESTS": False}, {}, False),
        (
            {"zyte_api": {}},
            {"ZYTE_API_ON_ALL_REQUESTS": False},
            {"httpResponseBody": True, "httpResponseHeaders": True},
            True,
        ),
        (
            {"zyte_api": True},
            {"ZYTE_API_ON_ALL_REQUESTS": False},
            {"httpResponseBody": True, "httpResponseHeaders": True},
            True,
        ),
        ({"zyte_api": False}, {"ZYTE_API_ON_ALL_REQUESTS": False}, {}, False),
        (
            {},
            {
                "ZYTE_API_DEFAULT_PARAMS": {"browserHtml": True, "geolocation": "CA"},
                "ZYTE_API_ON_ALL_REQUESTS": False,
            },
            {},
            False,
        ),
        (
            {"zyte_api": False},
            {
                "ZYTE_API_DEFAULT_PARAMS": {"browserHtml": True, "geolocation": "CA"},
                "ZYTE_API_ON_ALL_REQUESTS": False,
            },
            {},
            False,
        ),
        (
            {"zyte_api": None},
            {
                "ZYTE_API_DEFAULT_PARAMS": {"browserHtml": True, "geolocation": "CA"},
                "ZYTE_API_ON_ALL_REQUESTS": False,
            },
            {},
            False,
        ),
        (
            {"zyte_api": {}},
            {
                "ZYTE_API_DEFAULT_PARAMS": {"browserHtml": True, "geolocation": "CA"},
                "ZYTE_API_ON_ALL_REQUESTS": False,
            },
            {"browserHtml": True, "geolocation": "CA", "httpResponseHeaders": True},
            True,
        ),
        (
            {"zyte_api": True},
            {
                "ZYTE_API_DEFAULT_PARAMS": {"browserHtml": True, "geolocation": "CA"},
                "ZYTE_API_ON_ALL_REQUESTS": False,
            },
            {"browserHtml": True, "geolocation": "CA", "httpResponseHeaders": True},
            True,
        ),
        (
            {"zyte_api": {"javascript": True, "geolocation": "US"}},
            {
                "ZYTE_API_DEFAULT_PARAMS": {"browserHtml": True, "geolocation": "CA"},
                "ZYTE_API_ON_ALL_REQUESTS": False,
            },
            {
                "browserHtml": True,
                "geolocation": "US",
                "javascript": True,
                "httpResponseHeaders": True,
            },
            True,
        ),
        # ZYTE_API_ON_ALL_REQUESTS=True
        (
            {},
            {"ZYTE_API_ON_ALL_REQUESTS": True},
            {"httpResponseBody": True, "httpResponseHeaders": True},
            True,
        ),
        (
            {"zyte_api": {}},
            {"ZYTE_API_ON_ALL_REQUESTS": True},
            {"httpResponseBody": True, "httpResponseHeaders": True},
            True,
        ),
        (
            {"zyte_api": True},
            {"ZYTE_API_ON_ALL_REQUESTS": True},
            {"httpResponseBody": True, "httpResponseHeaders": True},
            True,
        ),
        ({"zyte_api": False}, {"ZYTE_API_ON_ALL_REQUESTS": True}, {}, False),
        (
            {},
            {
                "ZYTE_API_DEFAULT_PARAMS": {"browserHtml": True, "geolocation": "CA"},
                "ZYTE_API_ON_ALL_REQUESTS": True,
            },
            {"browserHtml": True, "geolocation": "CA", "httpResponseHeaders": True},
            True,
        ),
        (
            {"zyte_api": False},
            {
                "ZYTE_API_DEFAULT_PARAMS": {"browserHtml": True, "geolocation": "CA"},
                "ZYTE_API_ON_ALL_REQUESTS": True,
            },
            {},
            False,
        ),
        (
            {"zyte_api": None},
            {
                "ZYTE_API_DEFAULT_PARAMS": {"browserHtml": True, "geolocation": "CA"},
                "ZYTE_API_ON_ALL_REQUESTS": True,
            },
            {},
            False,
        ),
        (
            {"zyte_api": {}},
            {
                "ZYTE_API_DEFAULT_PARAMS": {"browserHtml": True, "geolocation": "CA"},
                "ZYTE_API_ON_ALL_REQUESTS": True,
            },
            {"browserHtml": True, "geolocation": "CA", "httpResponseHeaders": True},
            True,
        ),
        (
            {"zyte_api": True},
            {
                "ZYTE_API_DEFAULT_PARAMS": {"browserHtml": True, "geolocation": "CA"},
                "ZYTE_API_ON_ALL_REQUESTS": True,
            },
            {"browserHtml": True, "geolocation": "CA", "httpResponseHeaders": True},
            True,
        ),
        (
            {"zyte_api": {"javascript": True, "geolocation": "US"}},
            {
                "ZYTE_API_DEFAULT_PARAMS": {"browserHtml": True, "geolocation": "CA"},
                "ZYTE_API_ON_ALL_REQUESTS": True,
            },
            {
                "browserHtml": True,
                "geolocation": "US",
                "javascript": True,
                "httpResponseHeaders": True,
            },
            True,
        ),
    ],
)
async def test_zyte_api_request_meta(
    meta: Dict[str, Dict[str, Any]],
    settings: Dict[str, str],
    expected: Dict[str, str],
    use_zyte_api: bool,
    mockserver,
):
    async with mockserver.make_handler(settings) as handler:
        req = Request(mockserver.urljoin("/"), meta=meta)
        unmocked_client = handler._client
        handler._client = mock.AsyncMock(unmocked_client)
        handler._client.request_raw.side_effect = unmocked_client.request_raw

        await handler.download_request(req, None)

        # What we're interested in is the Request call in the API
        request_call = [
            c for c in handler._client.mock_calls if "request_raw(" in str(c)
        ]

        if not use_zyte_api:
            assert request_call == []
            return

        elif not request_call:
            pytest.fail("The client's request_raw() method was not called.")

        args_used = request_call[0].args[0]
        args_used.pop("url")

        assert args_used == expected


@ensureDeferred
async def test_disable(mockserver):
    settings = {"ZYTE_API_ENABLED": False}
    async with mockserver.make_handler(settings) as handler:
        assert handler is None


@ensureDeferred
@pytest.mark.skipif(sys.version_info < (3, 8), reason="unittest.mock.AsyncMock")
async def test_zyte_api_request_meta_none_deprecation(mockserver):
    async with mockserver.make_handler() as handler:
        req = Request(mockserver.urljoin("/"), meta={"zyte_api": None})
        handler._client = mock.AsyncMock(handler._client)
        with pytest.warns(DeprecationWarning, match="None is deprecated"):
            await handler.download_request(req, None)


@pytest.mark.parametrize(
    "meta",
    [
        {"zyte_api": {"waka": True}},
        {"zyte_api": True},
        {"zyte_api": {"browserHtml": True}},
        {"zyte_api": {}},
        {"zyte_api": False},
        {"randomParameter": True},
        {},
        None,
    ],
)
@ensureDeferred
async def test_coro_handling(meta: Dict[str, Dict[str, Any]], mockserver):
    settings = {"ZYTE_API_DEFAULT_PARAMS": {"browserHtml": True}}
    async with mockserver.make_handler(settings) as handler:
        req = Request(
            # this should really be a URL to a website, not to the API server,
            # but API server URL works ok
            mockserver.urljoin("/"),
            meta=meta,
        )
        dfd = handler.download_request(req, Spider("test"))
        assert not iscoroutine(dfd)
        assert isinstance(dfd, Deferred)
        await dfd


@ensureDeferred
@pytest.mark.parametrize(
    "meta, exception_type, exception_text",
    [
        (
            {"zyte_api": {"echoData": Request("http://test.com")}},
            TypeError,
            "Got an error when processing Zyte API request (http://example.com): "
            "Object of type Request is not JSON serializable",
        ),
        (
            {"zyte_api": ["some", "bad", "non-dict", "value"]},
            ValueError,
            "'zyte_api' parameters in the request meta should be provided as "
            "dictionary, got <class 'list'> instead. (<POST http://example.com>).",
        ),
        (
            {"zyte_api": 1},
            TypeError,
            "'zyte_api' parameters in the request meta should be provided as "
            "dictionary, got <class 'int'> instead. (<POST http://example.com>).",
        ),
        (
            {"zyte_api": {"browserHtml": True, "httpResponseBody": True}},
            RequestError,
            "Got Zyte API error (status=422, type='/request/unprocessable') while processing URL (http://example.com): "
            "Incompatible parameters were found in the request.",
        ),
    ],
)
async def test_exceptions(
    caplog: LogCaptureFixture,
    meta: Dict[str, Dict[str, Any]],
    exception_type: Exception,
    exception_text: str,
    mockserver,
):
    async with mockserver.make_handler() as handler:
        req = Request("http://example.com", method="POST", meta=meta)

        with pytest.raises(exception_type):  # NOQA
            api_params = handler._prepare_api_params(req)
            await deferred_from_coro(
                handler._download_request(api_params, req, Spider("test"))  # NOQA
            )  # NOQA
        assert exception_text in caplog.text


@pytest.mark.parametrize(
    "job_id",
    ["547773/99/6"],
)
@ensureDeferred
async def test_job_id(job_id, mockserver):
    settings = {"JOB": job_id}
    async with mockserver.make_handler(settings) as handler:
        req = Request(
            "http://example.com",
            method="POST",
            meta={"zyte_api": {"browserHtml": True}},
        )
        api_params = handler._prepare_api_params(req)
        resp = await deferred_from_coro(
            handler._download_request(api_params, req, Spider("test"))  # NOQA
        )

    assert resp.request is req
    assert resp.url == req.url
    assert resp.status == 200
    assert "zyte-api" in resp.flags
    assert resp.body == f"<html>{job_id}</html>".encode("utf8")


@ensureDeferred
async def test_higher_concurrency():
    """Send DEFAULT_CLIENT_CONCURRENCY + 1 requests, the first and last taking
    less time than the rest, and ensure that the first 2 responses are the
    first and the last, verifying that a concurrency ≥
    DEFAULT_CLIENT_CONCURRENCY + 1 has been reached."""
    concurrency = DEFAULT_CLIENT_CONCURRENCY + 1
    response_indexes = []
    expected_first_indexes = {0, concurrency - 1}
    fast_seconds = 0.001
    slow_seconds = 0.1

    with MockServer(DelayedResource) as server:

        class TestSpider(Spider):
            name = "test_spider"

            def start_requests(self):
                for index in range(concurrency):
                    yield Request(
                        "https://example.com",
                        meta={
                            "index": index,
                            "zyte_api": {
                                "browserHtml": True,
                                "delay": (
                                    fast_seconds
                                    if index in expected_first_indexes
                                    else slow_seconds
                                ),
                            },
                        },
                        dont_filter=True,
                    )

            async def parse(self, response):
                response_indexes.append(response.meta["index"])

        crawler = get_crawler(
            TestSpider,
            {
                **SETTINGS,
                "CONCURRENT_REQUESTS": concurrency,
                "CONCURRENT_REQUESTS_PER_DOMAIN": concurrency,
                "ZYTE_API_URL": server.urljoin("/"),
            },
        )
        await crawler.crawl()

    assert (
        set(response_indexes[: len(expected_first_indexes)]) == expected_first_indexes
    )


@ensureDeferred
@pytest.mark.skipif(sys.version_info < (3, 8), reason="unittest.mock.AsyncMock")
@pytest.mark.parametrize(
    "request_kwargs,settings,expected,warnings",
    [
        # Automatic mapping of request parameters to Zyte Data API parameters
        # is enabled by default, but can be disabled.
        #
        # httpResponseBody is set to True if no other main content is
        # requested.
        *(
            (
                {},
                settings,
                {
                    "httpResponseBody": True,
                    "httpResponseHeaders": True,
                },
                [],
            )
            for settings in (
                {},
                {"ZYTE_API_AUTOMAP": True},
            )
        ),
        (
            {},
            {"ZYTE_API_AUTOMAP": False},
            False,
            [],
        ),
        *(
            (
                {"meta": {"zyte_api": {"a": "b"}}},
                settings,
                {
                    "httpResponseBody": True,
                    "httpResponseHeaders": True,
                    "a": "b",
                },
                [],
            )
            for settings in (
                {},
                {"ZYTE_API_AUTOMAP": True},
            )
        ),
        (
            {"meta": {"zyte_api": {"a": "b"}}},
            {"ZYTE_API_AUTOMAP": False},
            {
                "a": "b",
            },
            [],
        ),
        # httpResponseBody can be unset through meta. That way, if a new main
        # output type other than browserHtml and screenshot is implemented in
        # the future, you can request the new output type and also prevent
        # httpResponseBody from being enabled automatically, without the need
        # to disable automated mapping completely.
        (
            {"meta": {"zyte_api": {"httpResponseBody": False}}},
            {},
            {
                "httpResponseBody": False,
            },
            [],
        ),
        (
            {
                "meta": {
                    "zyte_api": {"httpResponseBody": False, "newOutputType": True}
                },
            },
            {},
            {
                "httpResponseBody": False,
                "newOutputType": True,
            },
            [],
        ),
        # httpResponseHeaders is automatically set to True for httpResponseBody
        # (shown in prior tests) and browserHtml.
        (
            {
                "meta": {"zyte_api": {"browserHtml": True}},
            },
            {},
            {
                "browserHtml": True,
                "httpResponseHeaders": True,
            },
            [],
        ),
        # httpResponseHeaders is not set for screenshot.
        (
            {
                "meta": {"zyte_api": {"screenshot": True}},
            },
            {},
            {
                "screenshot": True,
            },
            [],
        ),
        # httpResponseHeaders can be unset through meta.
        (
            {
                "meta": {"zyte_api": {"httpResponseHeaders": False}},
            },
            {},
            {
                "httpResponseBody": True,
                "httpResponseHeaders": False,
            },
            [],
        ),
        (
            {
                "meta": {
                    "zyte_api": {
                        "browserHtml": True,
                        "httpResponseHeaders": False,
                    },
                },
            },
            {},
            {
                "browserHtml": True,
                "httpResponseHeaders": False,
            },
            [],
        ),
        # METHOD
        # Request.method is mapped as is.
        *(
            (
                {"method": method},
                {},
                {
                    "httpResponseBody": True,
                    "httpResponseHeaders": True,
                    "httpRequestMethod": method,
                },
                [],
            )
            for method in (
                "POST",
                "PUT",
                "DELETE",
                "OPTIONS",
                "TRACE",
                "PATCH",
            )
        ),
        # Request.method is mapped even for methods that Zyte Data API does not
        # support.
        *(
            (
                {"method": method},
                {},
                {
                    "httpResponseBody": True,
                    "httpResponseHeaders": True,
                    "httpRequestMethod": method,
                },
                [],
            )
            for method in (
                "HEAD",
                "CONNECT",
                "FOO",
            )
        ),
        # An exception is the default method (GET), which is not mapped.
        (
            {"method": "GET"},
            {},
            {
                "httpResponseBody": True,
                "httpResponseHeaders": True,
            },
            [],
        ),
        # httpRequestMethod should not be defined through meta.
        (
            {
                "meta": {
                    "zyte_api": {
                        "httpRequestMethod": "GET",
                    },
                },
            },
            {},
            {
                "httpResponseBody": True,
                "httpResponseHeaders": True,
                "httpRequestMethod": "GET",
            },
            ["Use Request.method instead"],
        ),
        # If defined through meta, httpRequestMethod takes precedence, warning
        # about value mismatches.
        (
            {
                "method": "POST",
                "meta": {
                    "zyte_api": {
                        "httpRequestMethod": "PATCH",
                    },
                },
            },
            {},
            {
                "httpResponseBody": True,
                "httpResponseHeaders": True,
                "httpRequestMethod": "PATCH",
            },
            [
                "Use Request.method instead",
                "does not match the Zyte Data API httpRequestMethod parameter",
            ],
        ),
        # A non-GET method should not be used unless httpResponseBody is also
        # used.
        (
            {
                "method": "POST",
                "meta": {"zyte_api": {"browserHtml": True}},
            },
            {},
            {
                "browserHtml": True,
                "httpResponseHeaders": True,
            },
            ["can only be set when the httpResponseBody parameter"],
        ),
        (
            {
                "method": "POST",
                "meta": {"zyte_api": {"screenshot": True}},
            },
            {},
            {
                "screenshot": True,
            },
            ["can only be set when the httpResponseBody parameter"],
        ),
        # HEADERS
        # Headers are mapped to requestHeaders or customHttpRequestHeaders
        # depending on whether or not httpResponseBody is declared.
        (
            {
                "headers": {"Referer": "a"},
            },
            {},
            {
                "httpResponseBody": True,
                "httpResponseHeaders": True,
                "customHttpRequestHeaders": [
                    {"name": "Referer", "value": "a"},
                ],
            },
            [],
        ),
        (
            {
                "headers": {"Referer": "a"},
                "meta": {"zyte_api": {"browserHtml": True}},
            },
            {},
            {
                "browserHtml": True,
                "httpResponseHeaders": True,
                "requestHeaders": {"referer": "a"},
            },
            [],
        ),
        # We intentionally generate requestHeaders even if browserHtml and
        # screenshot are not used, assuming that future additional outputs are
        # more likely to use requestHeaders than to use
        # customHttpRequestHeaders.
        (
            {
                "headers": {"Referer": "a"},
                "meta": {"zyte_api": {"httpResponseBody": False}},
            },
            {},
            {
                "httpResponseBody": False,
                "requestHeaders": {"referer": "a"},
            },
            [],
        ),
        # If both httpResponseBody and currently-incompatible attributes
        # (browserHtml, screenshot) are declared, both fields are generated.
        # This is in case a single request is allowed to combine both in the
        # future.
        (
            {
                "headers": {"Referer": "a"},
                "meta": {
                    "zyte_api": {
                        "httpResponseBody": True,
                        "browserHtml": True,
                        # Makes the mock API server return 200 despite the
                        # bad input.
                        "passThrough": True,
                    },
                },
            },
            {},
            {
                "httpResponseBody": True,
                "browserHtml": True,
                "httpResponseHeaders": True,
                "customHttpRequestHeaders": [
                    {"name": "Referer", "value": "a"},
                ],
                "requestHeaders": {"referer": "a"},
                "passThrough": True,
            },
            [],
        ),
        # If requestHeaders or customHttpRequestHeaders are used, their value
        # prevails, but a warning is issued.
        (
            {
                "headers": {"Referer": "a"},
                "meta": {
                    "zyte_api": {
                        "customHttpRequestHeaders": [
                            {"name": "Referer", "value": "b"},
                        ],
                    },
                },
            },
            {},
            {
                "httpResponseBody": True,
                "httpResponseHeaders": True,
                "customHttpRequestHeaders": [
                    {"name": "Referer", "value": "b"},
                ],
            },
            ["Use Request.headers instead"],
        ),
        (
            {
                "headers": {"Referer": "a"},
                "meta": {
                    "zyte_api": {
                        "browserHtml": True,
                        "requestHeaders": {"referer": "b"},
                    },
                },
            },
            {},
            {
                "browserHtml": True,
                "httpResponseHeaders": True,
                "requestHeaders": {"referer": "b"},
            },
            ["Use Request.headers instead"],
        ),
        # A request should not have headers if requestHeaders or
        # customHttpRequestHeaders are also used, even if they match.
        (
            {
                "headers": {"Referer": "b"},
                "meta": {
                    "zyte_api": {
                        "customHttpRequestHeaders": [
                            {"name": "Referer", "value": "b"},
                        ],
                    },
                },
            },
            {},
            {
                "httpResponseBody": True,
                "httpResponseHeaders": True,
                "customHttpRequestHeaders": [
                    {"name": "Referer", "value": "b"},
                ],
            },
            ["Use Request.headers instead"],
        ),
        (
            {
                "headers": {"Referer": "b"},
                "meta": {
                    "zyte_api": {
                        "browserHtml": True,
                        "requestHeaders": {"referer": "b"},
                    },
                },
            },
            {},
            {
                "browserHtml": True,
                "httpResponseHeaders": True,
                "requestHeaders": {"referer": "b"},
            },
            ["Use Request.headers instead"],
        ),
        # Unsupported headers not present in Scrapy requests by default are
        # dropped with a warning.
        # If all headers are unsupported, the header parameter is not even set.
        (
            {
                "headers": {"a": "b"},
                "meta": {"zyte_api": {"browserHtml": True}},
            },
            {},
            {
                "browserHtml": True,
                "httpResponseHeaders": True,
            },
            ["cannot be mapped"],
        ),
        # Headers with None as value are silently ignored.
        (
            {
                "headers": {"a": None},
                "meta": {"zyte_api": {"browserHtml": True}},
            },
            {},
            {
                "browserHtml": True,
                "httpResponseHeaders": True,
            },
            [],
        ),
        # Headers with an empty string as value are not silently ignored.
        (
            {
                "headers": {"a": ""},
                "meta": {"zyte_api": {"browserHtml": True}},
            },
            {},
            {
                "browserHtml": True,
                "httpResponseHeaders": True,
            },
            ["cannot be mapped"],
        ),
        # Unsupported headers are looked up case-insensitively.
        (
            {
                "headers": {"user-Agent": ""},
            },
            {},
            {
                "httpResponseBody": True,
                "httpResponseHeaders": True,
            },
            ["cannot be mapped"],
        ),
        # The Accept and Accept-Language headers, when unsupported, are dropped
        # silently if their value matches the default value of Scrapy for
        # DEFAULT_REQUEST_HEADERS, or with a warning otherwise.
        (
            {
                "headers": DEFAULT_REQUEST_HEADERS,
                "meta": {"zyte_api": {"browserHtml": True}},
            },
            {},
            {
                "browserHtml": True,
                "httpResponseHeaders": True,
            },
            [],
        ),
        (
            {
                "headers": {
                    "Accept": "application/json",
                    "Accept-Language": "uk",
                },
                "meta": {"zyte_api": {"browserHtml": True}},
            },
            {},
            {
                "browserHtml": True,
                "httpResponseHeaders": True,
            },
            ["cannot be mapped"],
        ),
        # The Cookie header is dropped with a warning.
        (
            {
                "headers": {
                    "Cookie": "a=b",
                },
            },
            {},
            {
                "httpResponseBody": True,
                "httpResponseHeaders": True,
            },
            ["cannot be mapped"],
        ),
        (
            {
                "headers": {
                    "Cookie": "a=b",
                },
                "meta": {"zyte_api": {"browserHtml": True}},
            },
            {},
            {
                "browserHtml": True,
                "httpResponseHeaders": True,
            },
            ["cannot be mapped"],
        ),
        # The User-Agent header, which Scrapy sets by default, is dropped
        # silently if it matches the default value of the USER_AGENT setting,
        # or with a warning otherwise.
        (
            {
                "headers": {"User-Agent": DEFAULT_USER_AGENT},
            },
            {},
            {
                "httpResponseBody": True,
                "httpResponseHeaders": True,
            },
            [],
        ),
        (
            {
                "headers": {"User-Agent": ""},
            },
            {},
            {
                "httpResponseBody": True,
                "httpResponseHeaders": True,
            },
            ["cannot be mapped"],
        ),
        (
            {
                "headers": {"User-Agent": DEFAULT_USER_AGENT},
                "meta": {"zyte_api": {"browserHtml": True}},
            },
            {},
            {
                "browserHtml": True,
                "httpResponseHeaders": True,
            },
            [],
        ),
        (
            {
                "headers": {"User-Agent": ""},
                "meta": {"zyte_api": {"browserHtml": True}},
            },
            {},
            {
                "browserHtml": True,
                "httpResponseHeaders": True,
            },
            ["cannot be mapped"],
        ),
        # You may update the ZYTE_API_UNSUPPORTED_HEADERS setting to remove
        # headers that the customHttpRequestHeaders parameter starts supporting
        # in the future.
        (
            {
                "headers": {"User-Agent": ""},
            },
            {
                "ZYTE_API_UNSUPPORTED_HEADERS": ["Cookie"],
            },
            {
                "httpResponseBody": True,
                "httpResponseHeaders": True,
                "customHttpRequestHeaders": [
                    {"name": "User-Agent", "value": ""},
                ],
            },
            [],
        ),
        # You may update the ZYTE_API_BROWSER_HEADERS setting to extend support
        # for new fields that the requestHeaders parameter may support in the
        # future.
        (
            {
                "headers": {"User-Agent": ""},
                "meta": {"zyte_api": {"browserHtml": True}},
            },
            {
                "ZYTE_API_BROWSER_HEADERS": {
                    "Referer": "referer",
                    "User-Agent": "userAgent",
                },
            },
            {
                "browserHtml": True,
                "httpResponseHeaders": True,
                "requestHeaders": {"userAgent": ""},
            },
            [],
        ),
        # BODY
        # The body is copied into httpRequestBody, base64-encoded.
        (
            {
                "body": "a",
            },
            {},
            {
                "httpResponseBody": True,
                "httpResponseHeaders": True,
                "httpRequestBody": "YQ==",
            },
            [],
        ),
        # httpRequestBody defined in meta takes precedence, but it causes a
        # warning.
        (
            {
                "body": "a",
                "meta": {"zyte_api": {"httpRequestBody": "Yg=="}},
            },
            {},
            {
                "httpResponseBody": True,
                "httpResponseHeaders": True,
                "httpRequestBody": "Yg==",
            },
            [
                "Use Request.body instead",
                "does not match the Zyte Data API httpRequestBody parameter",
            ],
        ),
        # httpRequestBody defined in meta causes a warning even if it matches
        # request.body.
        (
            {
                "body": "a",
                "meta": {"zyte_api": {"httpRequestBody": "YQ=="}},
            },
            {},
            {
                "httpResponseBody": True,
                "httpResponseHeaders": True,
                "httpRequestBody": "YQ==",
            },
            ["Use Request.body instead"],
        ),
        # A body should not be used unless httpResponseBody is also used.
        (
            {
                "body": "a",
                "meta": {"zyte_api": {"browserHtml": True}},
            },
            {},
            {
                "browserHtml": True,
                "httpResponseHeaders": True,
            },
            ["can only be set when the httpResponseBody parameter"],
        ),
        (
            {
                "body": "a",
                "meta": {"zyte_api": {"screenshot": True}},
            },
            {},
            {
                "screenshot": True,
            },
            ["can only be set when the httpResponseBody parameter"],
        ),
        # httpResponseHeaders
        # Warn if httpResponseHeaders is defined unnecessarily.
        (
            {
                "meta": {"zyte_api": {"httpResponseHeaders": True}},
            },
            {},
            {
                "httpResponseBody": True,
                "httpResponseHeaders": True,
            },
            ["do not need to set httpResponseHeaders"],
        ),
    ],
)
async def test_automap(
    request_kwargs: Dict[str, Any],
    settings: Dict[str, Any],
    expected: Union[Dict[str, str], Literal[False]],
    warnings: List[str],
    mockserver,
    caplog,
):
    settings.update({"ZYTE_API_ON_ALL_REQUESTS": True})
    async with mockserver.make_handler(settings) as handler:
        if expected is False:
            # Only the Zyte Data API client is mocked, meaning requests that
            # do not go through Zyte Data API are actually sent, so we point
            # them to the mock server to avoid internet connections in tests.
            request_kwargs["url"] = mockserver.urljoin("/")
        else:
            request_kwargs["url"] = "https://toscrape.com"
        request = Request(**request_kwargs)
        unmocked_client = handler._client
        handler._client = mock.AsyncMock(unmocked_client)
        handler._client.request_raw.side_effect = unmocked_client.request_raw
        with caplog.at_level("WARNING"):
            await handler.download_request(request, None)

        # What we're interested in is the Request call in the API
        request_call = [
            c for c in handler._client.mock_calls if "request_raw(" in str(c)
        ]

        if expected is False:
            assert request_call == []
            return

        if not request_call:
            pytest.fail("The client's request_raw() method was not called.")

        args_used = request_call[0].args[0]
        args_used.pop("url")
        assert args_used == expected

        if warnings:
            for warning in warnings:
                assert warning in caplog.text
        else:
            assert not caplog.records<|MERGE_RESOLUTION|>--- conflicted
+++ resolved
@@ -98,29 +98,6 @@
         assert resp.xpath("//body/text()").getall() == ["Hello"]
 
 
-<<<<<<< HEAD
-=======
-@pytest.mark.parametrize(
-    "meta",
-    [
-        {"zyte_api": {"httpResponseBody": True, "httpResponseHeaders": True}},
-        {"zyte_api": {"browserHtml": True, "httpResponseHeaders": True}},
-    ],
-)
-@ensureDeferred
-async def test_http_response_headers_request(
-    meta: Dict[str, Dict[str, Any]], mockserver
-):
-    req, resp = await produce_request_response(mockserver, meta)
-    assert resp.request is req
-    assert resp.url == req.url
-    assert resp.status == 200
-    assert "zyte-api" in resp.flags
-    assert resp.body == b"<html><body>Hello<h1>World!</h1></body></html>"
-    assert resp.headers == {b"Test_Header": [b"test_value"]}
-
-
->>>>>>> e78a499a
 @ensureDeferred
 @pytest.mark.skipif(sys.version_info < (3, 8), reason="unittest.mock.AsyncMock")
 @pytest.mark.filterwarnings("ignore:.*None is deprecated")
@@ -145,11 +122,7 @@
         (
             {},
             {"ZYTE_API_DEFAULT_PARAMS": {"browserHtml": True, "geolocation": "CA"}},
-<<<<<<< HEAD
-            {"browserHtml": True, "geolocation": "CA", "httpResponseHeaders": True},
-=======
-            {},
->>>>>>> e78a499a
+            {},
             False,
         ),
         (

from contextlib import asynccontextmanager, contextmanager
from os import environ
from typing import Any, Dict, Optional

from scrapy import Spider
from scrapy.crawler import Crawler
from scrapy.utils.test import get_crawler as _get_crawler
from zyte_api.aio.client import AsyncClient

from scrapy_zyte_api.addon import Addon
from scrapy_zyte_api.handler import _ScrapyZyteAPIBaseDownloadHandler

_API_KEY = "a"

DEFAULT_CLIENT_CONCURRENCY = AsyncClient(api_key=_API_KEY).n_conn
SETTINGS: Dict[str, Any] = {
    "DOWNLOAD_HANDLERS": {
        "http": "scrapy_zyte_api.handler.ScrapyZyteAPIDownloadHandler",
        "https": "scrapy_zyte_api.handler.ScrapyZyteAPIDownloadHandler",
    },
    "DOWNLOADER_MIDDLEWARES": {
        "scrapy_zyte_api.ScrapyZyteAPIDownloaderMiddleware": 1000,
    },
    "REQUEST_FINGERPRINTER_CLASS": "scrapy_zyte_api.ScrapyZyteAPIRequestFingerprinter",
    "REQUEST_FINGERPRINTER_IMPLEMENTATION": "2.7",  # Silence deprecation warning
    "SPIDER_MIDDLEWARES": {
        "scrapy_zyte_api.ScrapyZyteAPISpiderMiddleware": 100,
    },
    "ZYTE_API_KEY": _API_KEY,
    "TWISTED_REACTOR": "twisted.internet.asyncioreactor.AsyncioSelectorReactor",
}
<<<<<<< HEAD
SETTINGS_ADDON: Dict[str, Any] = {
    "ADDONS": {
        Addon: 1,
    },
    "ZYTE_API_KEY": _API_KEY,
}
=======
try:
    import scrapy_poet  # noqa: F401
except ImportError:
    pass
else:
    assert isinstance(SETTINGS["DOWNLOADER_MIDDLEWARES"], dict)
    SETTINGS["DOWNLOADER_MIDDLEWARES"]["scrapy_poet.InjectionMiddleware"] = 543
>>>>>>> f6bb1198
UNSET = object()


class DummySpider(Spider):
    name = "dummy"


def get_crawler(settings=None, spider_cls=DummySpider, setup_engine=True):
    settings = settings or {}
    settings = {**SETTINGS, **settings}
    crawler = _get_crawler(settings_dict=settings, spidercls=spider_cls)
    if setup_engine:
        setup_crawler_engine(crawler)
    return crawler


def get_downloader_middleware(crawler, cls):
    for middleware in crawler.engine.downloader.middleware.middlewares:
        if isinstance(middleware, cls):
            return middleware
    class_path = f"{cls.__module__}.{cls.__qualname__}"
    raise ValueError(f"Cannot find downloader middleware {class_path}")


def get_download_handler(crawler, schema):
    return crawler.engine.downloader.handlers._get_handler(schema)


@asynccontextmanager
async def make_handler(
    settings: Dict[str, Any], api_url: Optional[str] = None, *, use_addon: bool = False
):
    settings = {**(SETTINGS if not use_addon else SETTINGS_ADDON), **settings}
    if api_url is not None:
        settings["ZYTE_API_URL"] = api_url
    crawler = get_crawler(settings)
    handler = get_download_handler(crawler, "https")
    if not isinstance(handler, _ScrapyZyteAPIBaseDownloadHandler):
        # i.e. ZYTE_API_ENABLED=False
        handler = None
    try:
        yield handler
    finally:
        if handler is not None:
            await handler._close()  # NOQA


@contextmanager
def set_env(**env_vars):
    old_environ = dict(environ)
    environ.update(env_vars)
    try:
        yield
    finally:
        environ.clear()
        environ.update(old_environ)


def setup_crawler_engine(crawler: Crawler):
    """Run the crawl steps until engine setup, so that crawler.engine is not
    None.

    https://github.com/scrapy/scrapy/blob/8fbebfa943c3352f5ba49f46531a6ccdd0b52b60/scrapy/crawler.py#L116-L122
    """

    crawler.crawling = True
    crawler.spider = crawler._create_spider()
    crawler.engine = crawler._create_engine()

    handler = get_download_handler(crawler, "https")
    if hasattr(handler, "engine_started"):
        handler.engine_started()<|MERGE_RESOLUTION|>--- conflicted
+++ resolved
@@ -29,14 +29,6 @@
     "ZYTE_API_KEY": _API_KEY,
     "TWISTED_REACTOR": "twisted.internet.asyncioreactor.AsyncioSelectorReactor",
 }
-<<<<<<< HEAD
-SETTINGS_ADDON: Dict[str, Any] = {
-    "ADDONS": {
-        Addon: 1,
-    },
-    "ZYTE_API_KEY": _API_KEY,
-}
-=======
 try:
     import scrapy_poet  # noqa: F401
 except ImportError:
@@ -44,7 +36,12 @@
 else:
     assert isinstance(SETTINGS["DOWNLOADER_MIDDLEWARES"], dict)
     SETTINGS["DOWNLOADER_MIDDLEWARES"]["scrapy_poet.InjectionMiddleware"] = 543
->>>>>>> f6bb1198
+SETTINGS_ADDON: Dict[str, Any] = {
+    "ADDONS": {
+        Addon: 1,
+    },
+    "ZYTE_API_KEY": _API_KEY,
+}
 UNSET = object()
 
 
@@ -52,9 +49,11 @@
     name = "dummy"
 
 
-def get_crawler(settings=None, spider_cls=DummySpider, setup_engine=True):
+def get_crawler(
+    settings=None, spider_cls=DummySpider, setup_engine=True, use_addon=False
+):
     settings = settings or {}
-    settings = {**SETTINGS, **settings}
+    settings = {**(SETTINGS if not use_addon else SETTINGS_ADDON), **settings}
     crawler = _get_crawler(settings_dict=settings, spidercls=spider_cls)
     if setup_engine:
         setup_crawler_engine(crawler)
@@ -77,10 +76,9 @@
 async def make_handler(
     settings: Dict[str, Any], api_url: Optional[str] = None, *, use_addon: bool = False
 ):
-    settings = {**(SETTINGS if not use_addon else SETTINGS_ADDON), **settings}
     if api_url is not None:
         settings["ZYTE_API_URL"] = api_url
-    crawler = get_crawler(settings)
+    crawler = get_crawler(settings, use_addon=use_addon)
     handler = get_download_handler(crawler, "https")
     if not isinstance(handler, _ScrapyZyteAPIBaseDownloadHandler):
         # i.e. ZYTE_API_ENABLED=False

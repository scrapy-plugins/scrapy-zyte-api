--- conflicted
+++ resolved
@@ -1,10 +1,6 @@
 from contextlib import asynccontextmanager, contextmanager
 from os import environ
-<<<<<<< HEAD
 from typing import Any, Dict, Optional, Type, Union
-=======
-from typing import Any, Dict, Optional
->>>>>>> 7b69f074
 
 from scrapy import Spider
 from scrapy.crawler import Crawler
@@ -17,12 +13,8 @@
 _API_KEY = "a"
 
 DEFAULT_CLIENT_CONCURRENCY = AsyncClient(api_key=_API_KEY).n_conn
-<<<<<<< HEAD
 SETTINGS_T = Dict[Union[Type, str], Any]
 SETTINGS: SETTINGS_T = {
-=======
-SETTINGS: Dict[str, Any] = {
->>>>>>> 7b69f074
     "DOWNLOAD_HANDLERS": {
         "http": "scrapy_zyte_api.handler.ScrapyZyteAPIDownloadHandler",
         "https": "scrapy_zyte_api.handler.ScrapyZyteAPIDownloadHandler",
@@ -48,7 +40,7 @@
     SETTINGS["SCRAPY_POET_PROVIDERS"] = {
         "scrapy_zyte_api.providers.ZyteApiProvider": 1100
     }
-SETTINGS_ADDON: Dict[str, Any] = {
+SETTINGS_ADDON: SETTINGS_T = {
     "ADDONS": {
         Addon: 500,
     },
@@ -65,8 +57,9 @@
     settings=None, spider_cls=DummySpider, setup_engine=True, use_addon=False
 ):
     settings = settings or {}
-    settings = {**(SETTINGS if not use_addon else SETTINGS_ADDON), **settings}
-    crawler = _get_crawler(settings_dict=settings, spidercls=spider_cls)
+    base_settings: SETTINGS_T = SETTINGS if not use_addon else SETTINGS_ADDON
+    final_settings = {**base_settings, **settings}
+    crawler = _get_crawler(settings_dict=final_settings, spidercls=spider_cls)
     if setup_engine:
         await setup_crawler_engine(crawler)
     return crawler
@@ -86,7 +79,7 @@
 
 @asynccontextmanager
 async def make_handler(
-    settings: Dict[str, Any], api_url: Optional[str] = None, *, use_addon: bool = False
+    settings: SETTINGS_T, api_url: Optional[str] = None, *, use_addon: bool = False
 ):
     if api_url is not None:
         settings["ZYTE_API_URL"] = api_url

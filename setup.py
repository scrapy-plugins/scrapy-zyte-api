--- conflicted
+++ resolved
@@ -33,11 +33,7 @@
             "andi>=0.6.0",
             "scrapy-poet>=0.22.3",
             "web-poet>=0.17.0",
-<<<<<<< HEAD
-            "zyte-common-items>=0.26.0",
-=======
             "zyte-common-items>=0.27.0",
->>>>>>> e3dadfae
         ]
     },
     classifiers=[

--- conflicted
+++ resolved
@@ -90,9 +90,14 @@
         input_headers: Optional[List[Dict[str, str]]] = api_response.get(
             "httpResponseHeaders"
         )
-        response_cookies: Optional[List[Dict[str, str]]] = api_response.get(
+        deprecated_response_cookies: Optional[List[Dict[str, str]]] = api_response.get(
             "experimental", {}
         ).get("responseCookies")
+        response_cookies: Optional[List[Dict[str, str]]] = api_response.get(
+            "responseCookies", deprecated_response_cookies
+        )
+        # Note: We do not warn about deprecated experimental cookie use because
+        # _process_cookies is called earlier and already takes care of that.
         if input_headers:
             headers_to_remove = copy(cls.REMOVE_HEADERS)
             if response_cookies:
@@ -102,19 +107,7 @@
                 for h in input_headers
                 if h["name"].lower() not in headers_to_remove
             }
-<<<<<<< HEAD
-        old_input_cookies: Optional[List[Dict[str, str]]] = api_response.get(
-            "experimental", {}
-        ).get("responseCookies")
-        input_cookies: Optional[List[Dict[str, str]]] = api_response.get(
-            "responseCookies", old_input_cookies
-        )
-        # Note: We do not warn about deprecated experimental cookie use because
-        # _process_cookies is called earlier and already takes care of that.
-        if input_cookies:
-=======
         if response_cookies:
->>>>>>> 993d2a5f
             result["Set-Cookie"] = []
             for cookie in response_cookies:
                 result["Set-Cookie"].append(

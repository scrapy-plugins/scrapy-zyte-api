--- conflicted
+++ resolved
@@ -180,39 +180,26 @@
         count = 0
         for request in start_requests:
             request.meta["is_start_request"] = True
-<<<<<<< HEAD
-            request.meta["_pre_mw_headers"] = self._get_header_set(request)
-=======
-            self.slot_request(request, spider)
->>>>>>> 4adedc8e
+            self._process_output_request(request, spider)
             yield request
             count += 1
         self._send_signal(_start_requests_processed, count=count)
 
-<<<<<<< HEAD
-    def _process_output_item_or_request(self, item_or_request):
+    def _process_output_request(self, request, spider):
+        request.meta["_pre_mw_headers"] = self._get_header_set(request)
+        self.slot_request(request, spider)
+
+    def _process_output_item_or_request(self, item_or_request, spider):
         if not isinstance(item_or_request, Request):
             return
-        request = item_or_request
-        request.meta["_pre_mw_headers"] = self._get_header_set(request)
+        self._process_output_request(item_or_request, spider)
 
     def process_spider_output(self, response, result, spider):
         for item_or_request in result:
-            self._process_output_item_or_request(item_or_request)
-=======
-    def process_spider_output(self, response, result, spider):
-        for item_or_request in result:
-            if isinstance(item_or_request, Request):
-                self.slot_request(item_or_request, spider)
->>>>>>> 4adedc8e
+            self._process_output_item_or_request(item_or_request, spider)
             yield item_or_request
 
     async def process_spider_output_async(self, response, result, spider):
         async for item_or_request in result:
-<<<<<<< HEAD
-            self._process_output_item_or_request(item_or_request)
-=======
-            if isinstance(item_or_request, Request):
-                self.slot_request(item_or_request, spider)
->>>>>>> 4adedc8e
+            self._process_output_item_or_request(item_or_request, spider)
             yield item_or_request
--- conflicted
+++ resolved
@@ -1,20 +1,11 @@
-<<<<<<< HEAD
-import logging
+from logging import getLogger
 from typing import Optional, Union, cast
 
-from scrapy import Request, Spider, signals
+from scrapy import Request, Spider
 from scrapy.exceptions import IgnoreRequest
 from scrapy.http import Response
 from scrapy.utils.python import global_object_name
-from zyte_api.aio.errors import RequestError
-=======
-from logging import getLogger
-from typing import cast
-
-from scrapy import Request
-from scrapy.exceptions import IgnoreRequest
 from zyte_api import RequestError
->>>>>>> cc3cfddc
 
 from ._params import _ParamParser
 from .exceptions import ActionError
@@ -28,7 +19,9 @@
     from logging import Logger
     from typing import Type
 
-    from scrapy.downloadermiddlewares.retry import logger as retry_logger
+    from scrapy.downloadermiddlewares.retry import (
+        logger as retry_logger,  # type: ignore[attr-defined]
+    )
 
     def get_retry_request(
         request: Request,

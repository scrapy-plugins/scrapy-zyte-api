--- conflicted
+++ resolved
@@ -73,12 +73,8 @@
                 )
                 self._has_poet = False
             self._cache: "WeakKeyDictionary[Request, bytes]" = WeakKeyDictionary()
-<<<<<<< HEAD
             self._param_parser = _ParamParser(crawler)
-=======
-            self._param_parser = _ParamParser(crawler, cookies_enabled=False)
             self._crawler = crawler
->>>>>>> 83d69bdd
 
         def _normalize_params(self, api_params):
             api_params["url"] = canonicalize_url(

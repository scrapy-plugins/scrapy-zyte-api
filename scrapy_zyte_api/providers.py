from typing import Any, Callable, Dict, List, Optional, Sequence, Set, Type, cast

from andi.typeutils import is_typing_annotated, strip_annotated
from scrapy import Request
from scrapy.crawler import Crawler
from scrapy.utils.defer import maybe_deferred_to_future
from scrapy_poet import PageObjectInputProvider
from web_poet import (
    AnyResponse,
    BrowserHtml,
    BrowserResponse,
    HttpResponse,
    HttpResponseHeaders,
)
from web_poet.annotated import AnnotatedInstance
from web_poet.fields import get_fields_dict
from web_poet.utils import get_fq_class_name
from zyte_common_items import (
    Article,
    ArticleList,
    ArticleNavigation,
    AutoArticleListPage,
    AutoArticleNavigationPage,
    AutoArticlePage,
    AutoJobPostingNavigationPage,
    AutoJobPostingPage,
    AutoProductListPage,
    AutoProductNavigationPage,
    AutoProductPage,
<<<<<<< HEAD
    AutoSerpPage,
=======
    CustomAttributes,
    CustomAttributesMetadata,
    CustomAttributesValues,
>>>>>>> 1269ebb8
    Item,
    JobPosting,
    JobPostingNavigation,
    Product,
    ProductList,
    ProductNavigation,
    Serp,
)
from zyte_common_items.fields import is_auto_field

from scrapy_zyte_api import Actions, ExtractFrom, Geolocation, Screenshot
from scrapy_zyte_api._annotations import _ActionResult, _from_hashable
from scrapy_zyte_api.responses import ZyteAPITextResponse

try:
    # requires Scrapy >= 2.8
    from scrapy.http.request import NO_CALLBACK
except ImportError:
    NO_CALLBACK = None


_ITEM_KEYWORDS: Dict[type, str] = {
    Product: "product",
    ProductList: "productList",
    ProductNavigation: "productNavigation",
    Article: "article",
    ArticleList: "articleList",
    ArticleNavigation: "articleNavigation",
    JobPosting: "jobPosting",
<<<<<<< HEAD
    Serp: "serp",
=======
    JobPostingNavigation: "jobPostingNavigation",
>>>>>>> 1269ebb8
}
_AUTO_PAGES: Set[type] = {
    AutoArticlePage,
    AutoArticleListPage,
    AutoArticleNavigationPage,
    AutoJobPostingPage,
    AutoJobPostingNavigationPage,
    AutoProductPage,
    AutoProductListPage,
    AutoProductNavigationPage,
    AutoSerpPage,
}


class ZyteApiProvider(PageObjectInputProvider):
    name = "zyte_api"

    provided_classes = {
        Actions,
        AnyResponse,
        Article,
        ArticleList,
        ArticleNavigation,
        BrowserHtml,
        BrowserResponse,
        CustomAttributes,
        CustomAttributesValues,
        Geolocation,
        JobPosting,
        JobPostingNavigation,
        Product,
        ProductList,
        ProductNavigation,
        Screenshot,
    }

    def __init__(self, *args, **kwargs):
        super().__init__(*args, **kwargs)
        self._should_track_auto_fields = None
        self._tracked_auto_fields = set()

    def is_provided(self, type_: Callable) -> bool:
        return super().is_provided(strip_annotated(type_))

    def _track_auto_fields(self, crawler: Crawler, request: Request, cls: Type):
        if cls not in _ITEM_KEYWORDS:
            return
        if self._should_track_auto_fields is None:
            self._should_track_auto_fields = crawler.settings.getbool(
                "ZYTE_API_AUTO_FIELD_STATS", False
            )
        if self._should_track_auto_fields is False:
            return
        cls = self.injector.registry.page_cls_for_item(request.url, cls) or cls
        if cls in self._tracked_auto_fields:
            return
        self._tracked_auto_fields.add(cls)
        if cls in _ITEM_KEYWORDS:
            field_list = "(all fields)"
        else:
            auto_fields = set()
            for field_name in get_fields_dict(cls):
                if is_auto_field(cls, field_name):  # type: ignore[arg-type]
                    auto_fields.add(field_name)
            field_list = " ".join(sorted(auto_fields))
        cls_fqn = get_fq_class_name(cls)
        crawler.stats.set_value(f"scrapy-zyte-api/auto_fields/{cls_fqn}", field_list)

    async def __call__(  # noqa: C901
        self, to_provide: Set[Callable], request: Request, crawler: Crawler
    ) -> Sequence[Any]:
        """Makes a Zyte API request to provide BrowserResponse and/or item dependencies."""
        results: List[Any] = []

        http_response = None
        screenshot_requested = Screenshot in to_provide
        for cls in list(to_provide):
            self._track_auto_fields(crawler, request, cast(type, cls))
            item = self.injector.weak_cache.get(request, {}).get(cls)
            if item:
                results.append(item)
                to_provide.remove(cls)

            # BrowserResponse takes precedence over HttpResponse
            elif (
                cls == AnyResponse
                and BrowserResponse not in to_provide
                and not screenshot_requested
            ):
                http_response = self.injector.weak_cache.get(request, {}).get(
                    HttpResponse
                )
                if http_response:
                    any_response = AnyResponse(response=http_response)
                    results.append(any_response)
                    to_provide.remove(cls)

        if not to_provide:
            return results

        html_requested = BrowserResponse in to_provide or BrowserHtml in to_provide

        zyte_api_meta = {
            **crawler.settings.getdict("ZYTE_API_PROVIDER_PARAMS"),
            **request.meta.get("zyte_api_provider", {}),
        }

        to_provide_stripped: Set[type] = set()
        extract_from_seen: Dict[str, str] = {}
        item_requested: bool = False

        for cls in to_provide:
            cls_stripped = strip_annotated(cls)
            assert isinstance(cls_stripped, type)
            if cls_stripped is Geolocation:
                if not is_typing_annotated(cls):
                    raise ValueError("Geolocation dependencies must be annotated.")
                zyte_api_meta["geolocation"] = cls.__metadata__[0]  # type: ignore[attr-defined]
                continue
            if cls_stripped is Actions:
                if not is_typing_annotated(cls):
                    raise ValueError(
                        "Actions dependencies must be annotated, "
                        "e.g. Annotated[Actions, actions([...list of actions...])]."
                    )
                zyte_api_meta["actions"] = []
                for action in cls.__metadata__[0]:  # type: ignore[attr-defined]
                    zyte_api_meta["actions"].append(_from_hashable(action))
                continue
            if cls_stripped in {CustomAttributes, CustomAttributesValues}:
                custom_attrs_input, custom_attrs_options = cls.__metadata__[0]  # type: ignore[attr-defined]
                zyte_api_meta["customAttributes"] = _from_hashable(custom_attrs_input)
                if custom_attrs_options:
                    zyte_api_meta["customAttributesOptions"] = _from_hashable(
                        custom_attrs_options
                    )
                continue
            kw = _ITEM_KEYWORDS.get(cls_stripped)
            if not kw:
                continue
            item_requested = True
            to_provide_stripped.add(cls_stripped)
            zyte_api_meta[kw] = True
            if not is_typing_annotated(cls):
                continue
            metadata = cls.__metadata__  # type: ignore[attr-defined]
            for extract_from in ExtractFrom:
                if extract_from in metadata:
                    prev_extract_from = extract_from_seen.get(kw)
                    if prev_extract_from and prev_extract_from != extract_from:
                        raise ValueError(
                            f"Multiple different extractFrom specified for {kw}"
                        )
                    extract_from_seen[kw] = extract_from
                    options = zyte_api_meta.setdefault(f"{kw}Options", {})
                    options.setdefault("extractFrom", extract_from.value)
                    break

        http_response_needed = (
            AnyResponse in to_provide
            and BrowserResponse not in to_provide
            and BrowserHtml not in to_provide
            and not screenshot_requested
            and not http_response
        )

        extract_from = None  # type: ignore[assignment]
        for item_type, kw in _ITEM_KEYWORDS.items():
            options_name = f"{kw}Options"
            if item_type not in to_provide_stripped and options_name in zyte_api_meta:
                del zyte_api_meta[options_name]
            elif zyte_api_meta.get(options_name, {}).get("extractFrom"):
                extract_from = zyte_api_meta[options_name]["extractFrom"]

        if AnyResponse in to_provide:
            if (
                (item_requested and extract_from != "httpResponseBody")
                or extract_from == "browserHtml"
                or zyte_api_meta.get("browserHtml", False) is True
            ):
                html_requested = True
            elif extract_from == "httpResponseBody" or http_response_needed:
                zyte_api_meta["httpResponseBody"] = True
                zyte_api_meta["httpResponseHeaders"] = True

        if html_requested:
            zyte_api_meta["browserHtml"] = True
        if screenshot_requested:
            zyte_api_meta["screenshot"] = True

        api_request = Request(
            url=request.url,
            meta={
                "zyte_api": zyte_api_meta,
                "zyte_api_default_params": False,
            },
            callback=NO_CALLBACK,
        )
        api_response: ZyteAPITextResponse = await maybe_deferred_to_future(
            crawler.engine.download(api_request)
        )

        assert api_response.raw_api_response
        if html_requested:
            html = BrowserHtml(api_response.raw_api_response["browserHtml"])
        else:
            html = None
        if BrowserHtml in to_provide:
            results.append(html)

        browser_response = None
        if BrowserResponse in to_provide:
            browser_response = BrowserResponse(
                url=api_response.url,
                status=api_response.status,
                html=html,
            )
            results.append(browser_response)

        if screenshot_requested:
            screenshot_b64 = api_response.raw_api_response["screenshot"]
            screenshot = Screenshot.from_base64(screenshot_b64)
            results.append(screenshot)

        if AnyResponse in to_provide:
            any_response = None  # type: ignore[assignment]

            if "browserHtml" in api_response.raw_api_response:
                any_response = AnyResponse(
                    response=browser_response
                    or BrowserResponse(
                        url=api_response.url,
                        status=api_response.status,
                        html=html,
                    )
                )
            elif (
                "httpResponseBody" in api_response.raw_api_response
                and "httpResponseHeaders" in api_response.raw_api_response
            ):
                any_response = AnyResponse(
                    response=HttpResponse(
                        url=api_response.url,
                        body=api_response.body,
                        status=api_response.status,
                        headers=HttpResponseHeaders.from_bytes_dict(
                            api_response.headers
                        ),
                    )
                )

            if any_response:
                results.append(any_response)

        for cls in to_provide:
            cls_stripped = strip_annotated(cls)
            assert isinstance(cls_stripped, type)
            if cls_stripped is Geolocation and is_typing_annotated(cls):
                result = AnnotatedInstance(Geolocation(), cls.__metadata__)  # type: ignore[attr-defined]
                results.append(result)
                continue
            if cls_stripped is Actions and is_typing_annotated(cls):
                actions_result: Optional[List[_ActionResult]]
                if "actions" in api_response.raw_api_response:
                    actions_result = [
                        _ActionResult(**action_result)
                        for action_result in api_response.raw_api_response["actions"]
                    ]
                else:
                    actions_result = None
                result = AnnotatedInstance(Actions(actions_result), cls.__metadata__)  # type: ignore[attr-defined]
                results.append(result)
                continue
            if cls_stripped is CustomAttributes and is_typing_annotated(cls):
                custom_attrs_result = api_response.raw_api_response["customAttributes"]
                result = AnnotatedInstance(
                    CustomAttributes(
                        CustomAttributesValues(custom_attrs_result["values"]),
                        CustomAttributesMetadata.from_dict(
                            custom_attrs_result["metadata"]
                        ),
                    ),
                    cls.__metadata__,  # type: ignore[attr-defined]
                )
                results.append(result)
                continue
            if cls_stripped is CustomAttributesValues and is_typing_annotated(cls):
                custom_attrs_result = api_response.raw_api_response["customAttributes"]
                result = AnnotatedInstance(
                    CustomAttributesValues(custom_attrs_result["values"]),
                    cls.__metadata__,  # type: ignore[attr-defined]
                )
                results.append(result)
                continue
            kw = _ITEM_KEYWORDS.get(cls_stripped)
            if not kw:
                continue
            assert issubclass(cls_stripped, Item)
            result = cls_stripped.from_dict(api_response.raw_api_response[kw])  # type: ignore[attr-defined]
            if is_typing_annotated(cls):
                result = AnnotatedInstance(result, cls.__metadata__)  # type: ignore[attr-defined]
            results.append(result)
        return results<|MERGE_RESOLUTION|>--- conflicted
+++ resolved
@@ -27,13 +27,10 @@
     AutoProductListPage,
     AutoProductNavigationPage,
     AutoProductPage,
-<<<<<<< HEAD
     AutoSerpPage,
-=======
     CustomAttributes,
     CustomAttributesMetadata,
     CustomAttributesValues,
->>>>>>> 1269ebb8
     Item,
     JobPosting,
     JobPostingNavigation,
@@ -63,11 +60,8 @@
     ArticleList: "articleList",
     ArticleNavigation: "articleNavigation",
     JobPosting: "jobPosting",
-<<<<<<< HEAD
+    JobPostingNavigation: "jobPostingNavigation",
     Serp: "serp",
-=======
-    JobPostingNavigation: "jobPostingNavigation",
->>>>>>> 1269ebb8
 }
 _AUTO_PAGES: Set[type] = {
     AutoArticlePage,

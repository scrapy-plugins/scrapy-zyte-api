from enum import Enum
from typing import Any, Callable, Dict, List, Sequence, Set, Type
from weakref import WeakKeyDictionary

from andi.typeutils import is_typing_annotated, strip_annotated
from scrapy import Request
from scrapy.crawler import Crawler
from scrapy.utils.defer import maybe_deferred_to_future
from scrapy_poet import AnnotatedResult, PageObjectInputProvider
from web_poet import BrowserHtml, BrowserResponse
from zyte_common_items import (
    Article,
    ArticleList,
    ArticleNavigation,
    Product,
    ProductList,
    ProductNavigation,
)

from scrapy_zyte_api.responses import ZyteAPITextResponse

try:
    # requires Scrapy >= 2.8
    from scrapy.http.request import NO_CALLBACK
except ImportError:
    NO_CALLBACK = None


class ExtractFrom(str, Enum):
    httpResponseBody: str = "httpResponseBody"
    browserHtml: str = "browserHtml"


class ZyteApiProvider(PageObjectInputProvider):
    name = "zyte_api"

    provided_classes = {
        BrowserResponse,
        BrowserHtml,
        Product,
        ProductList,
        ProductNavigation,
        Article,
        ArticleList,
        ArticleNavigation,
    }

    def __init__(self, injector):
        super().__init__(injector)
        self._cached_instances: WeakKeyDictionary[Request, Dict] = WeakKeyDictionary()

    def update_cache(self, request: Request, mapping: Dict[Type, Any]) -> None:
        if request not in self._cached_instances:
            self._cached_instances[request] = {}
        self._cached_instances[request].update(mapping)

    async def __call__(
        self, to_provide: Set[Callable], request: Request, crawler: Crawler
    ) -> Sequence[Any]:
        """Makes a Zyte API request to provide BrowserResponse and/or item dependencies."""
        # TODO what if ``response`` is already from Zyte API and contains something we need
        results: List[Any] = []

        for cls in list(to_provide):
            item = self._cached_instances.get(request, {}).get(cls)
            if item:
                results.append(item)
                to_provide.remove(cls)
        if not to_provide:
            return results

        html_requested = BrowserResponse in to_provide or BrowserHtml in to_provide
        item_keywords: Dict[type, str] = {
            Product: "product",
            ProductList: "productList",
            ProductNavigation: "productNavigation",
            Article: "article",
            ArticleList: "articleList",
            ArticleNavigation: "articleNavigation",
        }

        zyte_api_meta = crawler.settings.getdict("ZYTE_API_PROVIDER_PARAMS")
        if html_requested:
            zyte_api_meta["browserHtml"] = True
<<<<<<< HEAD

        for cls in to_provide:
            cls_stripped = strip_annotated(cls)
            kw = item_keywords.get(cls_stripped)
            if not kw:
                continue
            zyte_api_meta[kw] = True
            if not is_typing_annotated(cls):
                continue
            metadata = cls.__metadata__
            if cls_stripped == Product:
                for option in ExtractFrom:
                    if option in metadata:
                        product_options = zyte_api_meta.setdefault("productOptions", {})
                        if "extractFrom" in product_options:
                            raise ValueError("Multiple extractFrom specified")
                        product_options["extractFrom"] = option.value
                        break
=======
        for item_type, kw in item_keywords.items():
            if item_type in to_provide:
                zyte_api_meta[kw] = True
            else:
                options_name = f"{kw}Options"
                if options_name in zyte_api_meta:
                    del zyte_api_meta[options_name]
>>>>>>> b395711c

        api_request = Request(
            url=request.url,
            meta={
                "zyte_api": zyte_api_meta,
                "zyte_api_default_params": False,
            },
            callback=NO_CALLBACK,
        )
        api_response: ZyteAPITextResponse = await maybe_deferred_to_future(
            crawler.engine.download(api_request)
        )

        assert api_response.raw_api_response
        if html_requested:
            html = BrowserHtml(api_response.raw_api_response["browserHtml"])
        else:
            html = None
        if BrowserHtml in to_provide:
            results.append(html)
            self.update_cache(request, {BrowserHtml: html})
        if BrowserResponse in to_provide:
            response = BrowserResponse(
                url=api_response.url,
                status=api_response.status,
                html=html,
            )
            results.append(response)
            self.update_cache(request, {BrowserResponse: response})

        for cls in to_provide:
            cls_stripped = strip_annotated(cls)
            kw = item_keywords.get(cls_stripped)
            if not kw:
                continue
            item = cls_stripped.from_dict(api_response.raw_api_response[kw])
            if is_typing_annotated(cls):
                item = AnnotatedResult(item, cls.__metadata__)
            results.append(item)
            self.update_cache(request, {cls_stripped: item})
        return results<|MERGE_RESOLUTION|>--- conflicted
+++ resolved
@@ -54,7 +54,7 @@
             self._cached_instances[request] = {}
         self._cached_instances[request].update(mapping)
 
-    async def __call__(
+    async def __call__(  # noqa: C901
         self, to_provide: Set[Callable], request: Request, crawler: Crawler
     ) -> Sequence[Any]:
         """Makes a Zyte API request to provide BrowserResponse and/or item dependencies."""
@@ -82,7 +82,6 @@
         zyte_api_meta = crawler.settings.getdict("ZYTE_API_PROVIDER_PARAMS")
         if html_requested:
             zyte_api_meta["browserHtml"] = True
-<<<<<<< HEAD
 
         for cls in to_provide:
             cls_stripped = strip_annotated(cls)
@@ -101,15 +100,11 @@
                             raise ValueError("Multiple extractFrom specified")
                         product_options["extractFrom"] = option.value
                         break
-=======
+
         for item_type, kw in item_keywords.items():
-            if item_type in to_provide:
-                zyte_api_meta[kw] = True
-            else:
-                options_name = f"{kw}Options"
-                if options_name in zyte_api_meta:
-                    del zyte_api_meta[options_name]
->>>>>>> b395711c
+            options_name = f"{kw}Options"
+            if item_type not in to_provide and options_name in zyte_api_meta:
+                del zyte_api_meta[options_name]
 
         api_request = Request(
             url=request.url,

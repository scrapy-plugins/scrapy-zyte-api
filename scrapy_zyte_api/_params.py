from base64 import b64decode, b64encode
from copy import copy
from logging import getLogger
from os import environ
from typing import Any, Dict, List, Mapping, Optional, Union
from warnings import warn

from scrapy import Request
from scrapy.downloadermiddlewares.httpcompression import (
    ACCEPTED_ENCODINGS,
    HttpCompressionMiddleware,
)
from scrapy.http.cookies import CookieJar
from scrapy.settings.default_settings import USER_AGENT

from ._cookies import _get_all_cookies

logger = getLogger(__name__)

_NoDefault = object()

# Map of all known root Zyte API request params and how they need to be
# handled. Sorted by appearance in
# https://docs.zyte.com/zyte-api/usage/reference.html.
_REQUEST_PARAMS: Dict[str, Dict[str, Any]] = {
    "url": {
        "default": _NoDefault,
        "is_extract_type": False,
        "requires_browser_rendering": False,
        "changes_fingerprint": True,
    },
    "requestHeaders": {
        "default": {},
        "is_extract_type": False,
        "requires_browser_rendering": False,
        "changes_fingerprint": False,
    },
    "httpRequestMethod": {
        "default": "GET",
        "is_extract_type": False,
        "requires_browser_rendering": False,
        "changes_fingerprint": True,
    },
    "httpRequestBody": {
        "default": "",
        "is_extract_type": False,
        "requires_browser_rendering": False,
        "changes_fingerprint": True,
    },
    "httpRequestText": {
        "default": "",
        "is_extract_type": False,
        "requires_browser_rendering": False,
        "changes_fingerprint": True,
    },
    "customHttpRequestHeaders": {
        "default": [],
        "is_extract_type": False,
        "requires_browser_rendering": False,
        "changes_fingerprint": False,
    },
    "httpResponseBody": {
        "default": False,
        "is_extract_type": False,
        "requires_browser_rendering": False,
        "changes_fingerprint": True,
    },
    "httpResponseHeaders": {
        "default": False,
        "is_extract_type": False,
        "requires_browser_rendering": False,
        "changes_fingerprint": True,
    },
    "browserHtml": {
        "default": False,
        "is_extract_type": False,
        "requires_browser_rendering": True,
        "changes_fingerprint": True,
    },
    "screenshot": {
        "default": False,
        "is_extract_type": False,
        "requires_browser_rendering": True,
        "changes_fingerprint": True,
    },
    "screenshotOptions": {
        "default": {},
        "is_extract_type": False,
        "requires_browser_rendering": False,  # Not on its own.
        "changes_fingerprint": True,
    },
    "article": {
        "default": False,
        "is_extract_type": True,
        "requires_browser_rendering": False,
        "changes_fingerprint": True,
    },
    "articleOptions": {
        "default": {},
        "is_extract_type": False,  # Not on its own.
        "requires_browser_rendering": False,
        "changes_fingerprint": True,
    },
    "articleList": {
        "default": False,
        "is_extract_type": True,
        "requires_browser_rendering": False,
        "changes_fingerprint": True,
    },
    "articleListOptions": {
        "default": {},
        "is_extract_type": False,  # Not on its own.
        "requires_browser_rendering": False,
        "changes_fingerprint": True,
    },
    "articleNavigation": {
        "default": False,
        "is_extract_type": True,
        "requires_browser_rendering": False,
        "changes_fingerprint": True,
    },
    "articleNavigationOptions": {
        "default": {},
        "is_extract_type": False,  # Not on its own.
        "requires_browser_rendering": False,
        "changes_fingerprint": True,
    },
    "jobPosting": {
        "default": False,
        "is_extract_type": True,
        "requires_browser_rendering": False,
        "changes_fingerprint": True,
    },
    "jobPostingOptions": {
        "default": {},
        "is_extract_type": False,  # Not on its own.
        "requires_browser_rendering": False,
        "changes_fingerprint": True,
    },
    "product": {
        "default": False,
        "is_extract_type": True,
        "requires_browser_rendering": False,
        "changes_fingerprint": True,
    },
    "productOptions": {
        "default": {},
        "is_extract_type": False,  # Not on its own.
        "requires_browser_rendering": False,
        "changes_fingerprint": True,
    },
    "productList": {
        "default": False,
        "is_extract_type": True,
        "requires_browser_rendering": False,
        "changes_fingerprint": True,
    },
    "productListOptions": {
        "default": {},
        "is_extract_type": False,  # Not on its own.
        "requires_browser_rendering": False,
        "changes_fingerprint": True,
    },
    "productNavigation": {
        "default": False,
        "is_extract_type": True,
        "requires_browser_rendering": False,
        "changes_fingerprint": True,
    },
    "productNavigationOptions": {
        "default": {},
        "is_extract_type": False,  # Not on its own.
        "requires_browser_rendering": False,
        "changes_fingerprint": True,
    },
    "geolocation": {
        "default": None,
        "is_extract_type": False,
        "requires_browser_rendering": False,
        "changes_fingerprint": True,
    },
    "javascript": {
        "default": None,
        "is_extract_type": False,
        "requires_browser_rendering": False,  # Not on its own.
        "changes_fingerprint": True,
    },
    "actions": {
        "default": [],
        "is_extract_type": False,
        "requires_browser_rendering": False,  # Not on its own.
        "changes_fingerprint": True,
    },
    "jobId": {
        "default": None,
        "is_extract_type": False,
        "requires_browser_rendering": False,
        "changes_fingerprint": False,
    },
    "echoData": {
        "default": None,
        "is_extract_type": False,
        "requires_browser_rendering": False,
        "changes_fingerprint": True,
    },
    "viewport": {
        "default": {},
        "is_extract_type": False,
        "requires_browser_rendering": False,
        "changes_fingerprint": True,
    },
    "sessionContext": {
        "default": [],
        "is_extract_type": False,
        "requires_browser_rendering": False,
        "changes_fingerprint": False,  # Treated like headers.
    },
    "sessionContextParameters": {
        "default": {},
        "is_extract_type": False,
        "requires_browser_rendering": False,
        "changes_fingerprint": False,  # Treated like sessionContext.
    },
    "device": {
        "default": "auto",
        "is_extract_type": False,
        "requires_browser_rendering": False,
        "changes_fingerprint": True,  # Treated like viewport.
    },
    "cookieManagement": {
        "default": "auto",
        "is_extract_type": False,
        "requires_browser_rendering": False,
        "changes_fingerprint": False,  # Treated like headers.
    },
    "requestCookies": {
        "default": [],
        "is_extract_type": False,
        "requires_browser_rendering": False,
        "changes_fingerprint": False,  # Treated like headers.
    },
    "responseCookies": {
        "default": False,
        "is_extract_type": False,
        "requires_browser_rendering": False,
        "changes_fingerprint": True,
    },
    "experimental": {
        "default": {},
        "is_extract_type": False,
        "requires_browser_rendering": False,
        "changes_fingerprint": False,
    },
}

_BROWSER_KEYS = {
    key for key, value in _REQUEST_PARAMS.items() if value["requires_browser_rendering"]
}
_EXTRACT_KEYS = {
    key for key, value in _REQUEST_PARAMS.items() if value["is_extract_type"]
}
_BROWSER_OR_EXTRACT_KEYS = _BROWSER_KEYS | _EXTRACT_KEYS
_DEFAULT_API_PARAMS = {
    key: value["default"]
    for key, value in _REQUEST_PARAMS.items()
    if value["default"] != _NoDefault
}

ANY_VALUE = object()
ANY_VALUE_T = Any
SKIP_HEADER_T = Dict[bytes, Union[ANY_VALUE_T, str]]


def _uses_browser(api_params: Dict[str, Any]) -> bool:
    for key in _BROWSER_KEYS:
        if api_params.get(key, _REQUEST_PARAMS[key]["default"]):
            return True
    for key in _EXTRACT_KEYS:
        options = api_params.get(f"{key}Options", {})
        extract_from = options.get("extractFrom", None)
        if extract_from == "browserHtml":
            return True
    # Note: This could be a “maybe”, e.g. if no extractFrom is specified, a
    # extract key could be triggering browser rendering.
    return False


def _iter_headers(
    *,
    api_params: Dict[str, Any],
    request: Request,
    header_parameter: str,
):
    headers = api_params.get(header_parameter)
    if headers not in (None, True):
        logger.warning(
            f"Request {request} defines the Zyte API {header_parameter} "
            f"parameter, overriding Request.headers. Use Request.headers "
            f"instead."
        )
        return
    if not request.headers:
        return
    for k, v in request.headers.items():
        if not v:
            continue
<<<<<<< HEAD
        v = b",".join(v)
        lowercase_k = k.strip().lower()
        yield k, lowercase_k, v
=======
        decoded_v = b",".join(v).decode()
        decoded_k = k.decode()
        lowercase_k = k.strip().lower()

        if lowercase_k.startswith(b"x-crawlera-"):
            for spm_header_suffix, zapi_request_param in (
                (b"region", "geolocation"),
                (b"jobid", "jobId"),
            ):
                if lowercase_k == b"x-crawlera-" + spm_header_suffix:
                    if zapi_request_param in api_params:
                        logger.warning(
                            f"Request {request} defines header {decoded_k}. "
                            f"This header has been dropped, the HTTP API of "
                            f"Zyte API does not support Zyte Smart Proxy "
                            f"Manager headers, and the matching Zyte API "
                            f"request parameter, {zapi_request_param!r}, has "
                            f"already been defined on the request."
                        )
                    else:
                        api_params[zapi_request_param] = decoded_v
                        logger.warning(
                            f"Request {request} defines header {decoded_k}. "
                            f"This header has been dropped, the HTTP API of "
                            f"Zyte API does not support Zyte Smart Proxy "
                            f"Manager headers, and its value ({decoded_v!r}) "
                            f"has been assigned to the matching Zyte API "
                            f"request parameter, {zapi_request_param!r}."
                        )
                    break
            else:
                if lowercase_k == b"x-crawlera-profile":
                    zapi_request_param = "device"
                    if header_parameter == "requestHeaders":
                        # Browser request, no support for the device param.
                        logger.warning(
                            f"Request {request} defines header {decoded_k}. "
                            f"This header has been dropped, the HTTP API of "
                            f"Zyte API does not support Zyte Smart Proxy "
                            f"Manager headers."
                        )
                    elif zapi_request_param in api_params:
                        logger.warning(
                            f"Request {request} defines header {decoded_k}. "
                            f"This header has been dropped, the HTTP API of "
                            f"Zyte API does not support Zyte Smart Proxy "
                            f"Manager headers, and the matching Zyte API "
                            f"request parameter, {zapi_request_param!r}, has "
                            f"already been defined on the request."
                        )
                    elif decoded_v in ("desktop", "mobile"):
                        api_params[zapi_request_param] = decoded_v
                        logger.warning(
                            f"Request {request} defines header {decoded_k}. "
                            f"This header has been dropped, the HTTP API of "
                            f"Zyte API does not support Zyte Smart Proxy "
                            f"Manager headers, and its value ({decoded_v!r}) "
                            f"has been assigned to the matching Zyte API "
                            f"request parameter, {zapi_request_param!r}."
                        )
                    else:
                        logger.warning(
                            f"Request {request} defines header {decoded_k}. "
                            f"This header has been dropped, the HTTP API of "
                            f"Zyte API does not support Zyte Smart Proxy "
                            f"Manager headers, and its value ({decoded_v!r}) "
                            f"cannot be mapped to the matching Zyte API "
                            f"request parameter, {zapi_request_param!r}."
                        )
                elif lowercase_k == b"x-crawlera-cookies":
                    zapi_request_param = "cookieManagement"
                    if zapi_request_param in api_params:
                        logger.warning(
                            f"Request {request} defines header {decoded_k}. "
                            f"This header has been dropped, the HTTP API of "
                            f"Zyte API does not support Zyte Smart Proxy "
                            f"Manager headers, and the matching Zyte API "
                            f"request parameter, {zapi_request_param!r}, has "
                            f"already been defined on the request."
                        )
                    elif decoded_v == "discard":
                        api_params[zapi_request_param] = decoded_v
                        logger.warning(
                            f"Request {request} defines header {decoded_k}. "
                            f"This header has been dropped, the HTTP API of "
                            f"Zyte API does not support Zyte Smart Proxy "
                            f"Manager headers, and its value ({decoded_v!r}) "
                            f"has been assigned to the matching Zyte API "
                            f"request parameter, {zapi_request_param!r}."
                        )
                    elif decoded_v == "enable":
                        logger.warning(
                            f"Request {request} defines header {decoded_k}. "
                            f"This header has been dropped, the HTTP API of "
                            f"Zyte API does not support Zyte Smart Proxy "
                            f"Manager headers, and its value ({decoded_v!r}) "
                            f"does not require mapping to a Zyte API request "
                            f"parameter. To achieve the same behavior with "
                            f"Zyte API, do not set request cookies. You can "
                            f"disable cookies setting the COOKIES_ENABLED "
                            f"setting to False or setting the "
                            f"dont_merge_cookies Request.meta key to True."
                        )
                    elif decoded_v == "disable":
                        logger.warning(
                            f"Request {request} defines header {decoded_k}. "
                            f"This header has been dropped, the HTTP API of "
                            f"Zyte API does not support Zyte Smart Proxy "
                            f"Manager headers, and its value ({decoded_v!r}) "
                            f"does not require mapping to a Zyte API request "
                            f"parameter, because it is the default behavior "
                            f"of Zyte API."
                        )
                    else:
                        logger.warning(
                            f"Request {request} defines header {decoded_k}. "
                            f"This header has been dropped, the HTTP API of "
                            f"Zyte API does not support Zyte Smart Proxy "
                            f"Manager headers, and its value ({decoded_v!r}) "
                            f"cannot be mapped to a Zyte API request "
                            f"parameter."
                        )
                else:
                    logger.warning(
                        f"Request {request} defines header {decoded_k}. This "
                        f"header has been dropped, the HTTP API of Zyte API "
                        f"does not support Zyte Smart Proxy Manager headers."
                    )
            continue

        yield k, lowercase_k, decoded_v
>>>>>>> 4adedc8e


def _map_custom_http_request_headers(
    *,
    api_params: Dict[str, Any],
    request: Request,
    skip_headers: SKIP_HEADER_T,
):
    headers = []
    for k, lowercase_k, v in _iter_headers(
        api_params=api_params,
        request=request,
        header_parameter="customHttpRequestHeaders",
    ):
<<<<<<< HEAD
        if skip_headers.get(lowercase_k) in (ANY_VALUE, v):
            continue
        headers.append({"name": k.decode(), "value": v.decode()})
=======
        decoded_k = k.decode()
        if lowercase_k in skip_headers:
            if not (
                lowercase_k == b"cookie"
                or (lowercase_k == b"user-agent" and decoded_v == DEFAULT_USER_AGENT)
            ):
                logger.warning(
                    f"Request {request} defines header {decoded_k}, which "
                    f"cannot be mapped into the Zyte API "
                    f"customHttpRequestHeaders parameter."
                )
            continue
        headers.append({"name": decoded_k, "value": decoded_v})
>>>>>>> 4adedc8e
    if headers:
        api_params["customHttpRequestHeaders"] = headers


def _map_request_headers(
    *,
    api_params: Dict[str, Any],
    request: Request,
    browser_headers: Dict[str, str],
    browser_ignore_headers: SKIP_HEADER_T,
):
    request_headers = {}
    for k, lowercase_k, v in _iter_headers(
        api_params=api_params,
        request=request,
        header_parameter="requestHeaders",
    ):
        key = browser_headers.get(lowercase_k)
        if key is not None:
            request_headers[key] = v.decode()
        elif lowercase_k not in browser_ignore_headers or browser_ignore_headers[
            lowercase_k
        ] not in (ANY_VALUE, v):
            logger.warning(
                f"Request {request} defines header {k}, which "
                f"cannot be mapped into the Zyte API requestHeaders "
                f"parameter. See the ZYTE_API_BROWSER_HEADERS setting."
            )
    if request_headers:
        api_params["requestHeaders"] = request_headers


def _set_request_headers_from_request(
    *,
    api_params: Dict[str, Any],
    request: Request,
    skip_headers: SKIP_HEADER_T,
    browser_headers: Dict[str, str],
    browser_ignore_headers: SKIP_HEADER_T,
):
    """Updates *api_params*, in place, based on *request*."""
    custom_http_request_headers = api_params.get("customHttpRequestHeaders")
    request_headers = api_params.get("requestHeaders")
    response_body = api_params.get("httpResponseBody")

    if (
        response_body
        and custom_http_request_headers is not False
        or custom_http_request_headers is True
    ):
        _map_custom_http_request_headers(
            api_params=api_params,
            request=request,
            skip_headers=skip_headers,
        )
    elif custom_http_request_headers is False:
        api_params.pop("customHttpRequestHeaders")

    if (
        (not response_body or any(api_params.get(k) for k in _BROWSER_OR_EXTRACT_KEYS))
        and request_headers is not False
        or request_headers is True
    ):
        _map_request_headers(
            api_params=api_params,
            request=request,
            browser_headers=browser_headers,
            browser_ignore_headers=browser_ignore_headers,
        )
    elif request_headers is False:
        api_params.pop("requestHeaders")


def _set_http_response_body_from_request(
    *,
    api_params: Dict[str, Any],
    request: Request,
):
    if not any(api_params.get(k) for k in _BROWSER_OR_EXTRACT_KEYS):
        api_params.setdefault("httpResponseBody", True)
    elif api_params.get("httpResponseBody") is False:
        logger.warning(
            f"Request {request} unnecessarily defines the Zyte API "
            f"'httpResponseBody' parameter with its default value, False. "
            f"It will not be sent to the server."
        )
    if api_params.get("httpResponseBody") is False:
        api_params.pop("httpResponseBody")


def _set_http_response_headers_from_request(
    *,
    api_params: Dict[str, Any],
    default_params: Dict[str, Any],
    meta_params: Dict[str, Any],
):
    if api_params.get("httpResponseBody"):
        api_params.setdefault("httpResponseHeaders", True)
    elif (
        api_params.get("httpResponseHeaders") is False
        and not default_params.get("httpResponseHeaders") is False
    ):
        logger.warning(
            "You do not need to set httpResponseHeaders to False if "
            "neither httpResponseBody nor browserHtml are set to True. Note "
            "that httpResponseBody is set to True automatically if "
            "neither browserHtml nor screenshot are set to True."
        )
    if api_params.get("httpResponseHeaders") is False:
        api_params.pop("httpResponseHeaders")


def _set_http_response_cookies_from_request(
    *,
    api_params: Dict[str, Any],
):
    api_params.setdefault("experimental", {})
    api_params["experimental"].setdefault("responseCookies", True)
    if api_params["experimental"]["responseCookies"] is False:
        del api_params["experimental"]["responseCookies"]


def _set_http_request_cookies_from_request(
    *,
    api_params: Dict[str, Any],
    request: Request,
    cookie_jars: Dict[Any, CookieJar],
    max_cookies: int,
):
    api_params.setdefault("experimental", {})
    if "requestCookies" in api_params["experimental"]:
        request_cookies = api_params["experimental"]["requestCookies"]
        if request_cookies is False:
            del api_params["experimental"]["requestCookies"]
        elif not request_cookies and isinstance(request_cookies, list):
            logger.warning(
                (
                    "Request %(request)r is overriding automatic request "
                    "cookie mapping by explicitly setting "
                    "experimental.requestCookies to []. If this was your "
                    "intention, please use False instead of []. Otherwise, "
                    "stop defining experimental.requestCookies in your "
                    "request to let automatic mapping work."
                ),
                {
                    "request": request,
                },
            )
        return
    output_cookies = []
    input_cookies = _get_all_cookies(request, cookie_jars)
    input_cookie_count = len(input_cookies)
    if input_cookie_count > max_cookies:
        logger.warning(
            (
                "Request %(request)r would get %(count)r cookies, but request "
                "cookie automatic mapping is limited to %(max)r cookies "
                "(see the ZYTE_API_MAX_COOKIES setting), so only %(max)r "
                "cookies have been added to this request. To silence this "
                "warning, set the request cookies manually through the "
                "experimental.requestCookies Zyte API parameter instead. "
                "Alternatively, if Zyte API starts supporting more than "
                "%(max)r request cookies, update the ZYTE_API_MAX_COOKIES "
                "setting accordingly."
            ),
            {
                "request": request,
                "count": input_cookie_count,
                "max": max_cookies,
            },
        )
        input_cookies = input_cookies[:max_cookies]
    for input_cookie in input_cookies:
        output_cookie = {
            "name": input_cookie.name,
            "value": input_cookie.value,
            "domain": input_cookie.domain,
        }
        if input_cookie.path_specified:
            output_cookie["path"] = input_cookie.path
        output_cookies.append(output_cookie)
    if output_cookies:
        api_params["experimental"]["requestCookies"] = output_cookies


def _set_http_request_method_from_request(
    *,
    api_params: Dict[str, Any],
    request: Request,
):
    method = api_params.get("httpRequestMethod")
    if method:
        logger.warning(
            f"Request {request} uses the Zyte API httpRequestMethod "
            f"parameter, overriding Request.method. Use Request.method "
            f"instead."
        )
        if method != request.method:
            logger.warning(
                f"The HTTP method of request {request} ({request.method}) "
                f"does not match the Zyte API httpRequestMethod parameter "
                f"({method})."
            )
    elif request.method != "GET":
        api_params["httpRequestMethod"] = request.method


def _set_http_request_body_from_request(
    *,
    api_params: Dict[str, Any],
    request: Request,
):
    body = api_params.get("httpRequestBody")
    if body:
        logger.warning(
            f"Request {request} uses the Zyte API httpRequestBody parameter, "
            f"overriding Request.body. Use Request.body instead."
        )
        decoded_body = b64decode(body)
        if decoded_body != request.body:
            logger.warning(
                f"The body of request {request} ({request.body!r}) "
                f"does not match the Zyte API httpRequestBody parameter "
                f"({body!r}; decoded: {decoded_body!r})."
            )
    elif request.body != b"":
        base64_body = b64encode(request.body).decode()
        api_params["httpRequestBody"] = base64_body


_Undefined = object()


def _unset_unneeded_api_params(
    *,
    api_params: Dict[str, Any],
    default_params: Dict[str, Any],
    request: Request,
):
    for param, default_value in _DEFAULT_API_PARAMS.items():
        value = api_params.get(param, _Undefined)
        if value is _Undefined:
            continue
        if value != default_value:
            continue
        if param not in default_params or default_params.get(param) == default_value:
            logger.warning(
                f"Request {request} unnecessarily defines the Zyte API {param!r} "
                f"parameter with its default value, {default_value!r}. It will "
                f"not be sent to the server."
            )
        api_params.pop(param)


def _update_api_params_from_request(
    api_params: Dict[str, Any],
    request: Request,
    *,
    default_params: Dict[str, Any],
    meta_params: Dict[str, Any],
    skip_headers: SKIP_HEADER_T,
    browser_headers: Dict[str, str],
    browser_ignore_headers: SKIP_HEADER_T,
    cookies_enabled: bool,
    cookie_jars: Optional[Dict[Any, CookieJar]],
    max_cookies: int,
):
    _set_http_response_body_from_request(api_params=api_params, request=request)
    _set_http_response_headers_from_request(
        api_params=api_params,
        default_params=default_params,
        meta_params=meta_params,
    )
    _set_http_request_method_from_request(api_params=api_params, request=request)
    _set_request_headers_from_request(
        api_params=api_params,
        request=request,
        skip_headers=skip_headers,
        browser_headers=browser_headers,
        browser_ignore_headers=browser_ignore_headers,
    )
    _set_http_request_body_from_request(api_params=api_params, request=request)
    if cookies_enabled:
        assert cookie_jars is not None  # typing
        _set_http_response_cookies_from_request(api_params=api_params)
        _set_http_request_cookies_from_request(
            api_params=api_params,
            request=request,
            cookie_jars=cookie_jars,
            max_cookies=max_cookies,
        )
        if not api_params["experimental"]:
            del api_params["experimental"]
    _unset_unneeded_api_params(
        api_params=api_params, request=request, default_params=default_params
    )
    return api_params


def _copy_meta_params_as_dict(
    meta_params: Dict[str, Any],
    *,
    param: str,
    request: Request,
):
    if meta_params is True:
        return {}
    elif not isinstance(meta_params, Mapping):
        raise ValueError(
            f"'{param}' parameters in the request meta should be provided as "
            f"a dictionary, got {type(meta_params)} instead in {request}."
        )
    else:
        return copy(meta_params)


def _merge_params(
    *,
    default_params: Dict[str, Any],
    meta_params: Dict[str, Any],
    param: str,
    setting: str,
    request: Request,
    context: Optional[List[str]] = None,
):
    params = copy(default_params)
    meta_params = copy(meta_params)
    context = context or []
    for k in list(meta_params):
        if isinstance(meta_params[k], dict):
            meta_params[k] = _merge_params(
                default_params=params.get(k, {}),
                meta_params=meta_params[k],
                param=param,
                setting=setting,
                request=request,
                context=context + [k],
            )
        if meta_params[k] not in (None, {}):
            continue
        meta_params.pop(k)
        if k in params:
            params.pop(k)
        else:
            qual_param = ".".join(context + [k])
            logger.warning(
                f"In request {request} {param!r} parameter {qual_param} is "
                f"None, which is a value reserved to unset parameters defined "
                f"in the {setting} setting, but the setting does not define "
                f"such a parameter."
            )
    params.update(meta_params)
    return params


def _get_raw_params(
    request: Request,
    *,
    default_params: Dict[str, Any],
):
    meta_params = request.meta.get("zyte_api", False)
    if meta_params is False:
        return None

    if not meta_params and meta_params != {}:
        warn(
            f"Setting the zyte_api request metadata key to "
            f"{meta_params!r} is deprecated. Use False instead.",
            DeprecationWarning,
        )
        return None

    meta_params = _copy_meta_params_as_dict(
        meta_params,
        param="zyte_api",
        request=request,
    )

    return _merge_params(
        default_params=default_params,
        meta_params=meta_params,
        param="zyte_api",
        setting="ZYTE_API_DEFAULT_PARAMS",
        request=request,
    )


def _get_automap_params(
    request: Request,
    *,
    default_enabled: bool,
    default_params: Dict[str, Any],
    skip_headers: SKIP_HEADER_T,
    browser_headers: Dict[str, str],
    browser_ignore_headers: SKIP_HEADER_T,
    cookies_enabled: bool,
    cookie_jars: Optional[Dict[Any, CookieJar]],
    max_cookies: int,
):
    meta_params = request.meta.get("zyte_api_automap", default_enabled)
    if meta_params is False:
        return None

    meta_params = _copy_meta_params_as_dict(
        meta_params,
        param="zyte_api_automap",
        request=request,
    )

    params = _merge_params(
        default_params=default_params,
        meta_params=meta_params,
        param="zyte_api_automap",
        setting="ZYTE_API_AUTOMAP_PARAMS",
        request=request,
    )

    _update_api_params_from_request(
        params,
        request,
        default_params=default_params,
        meta_params=meta_params,
        skip_headers=skip_headers,
        browser_headers=browser_headers,
        browser_ignore_headers=browser_ignore_headers,
        cookies_enabled=cookies_enabled,
        cookie_jars=cookie_jars,
        max_cookies=max_cookies,
    )

    return params


def _get_api_params(
    request: Request,
    *,
    default_params: Dict[str, Any],
    transparent_mode: bool,
    automap_params: Dict[str, Any],
    skip_headers: SKIP_HEADER_T,
    browser_headers: Dict[str, str],
    browser_ignore_headers: SKIP_HEADER_T,
    job_id: Optional[str],
    cookies_enabled: bool,
    cookie_jars: Optional[Dict[Any, CookieJar]],
    max_cookies: int,
) -> Optional[dict]:
    """Returns a dictionary of API parameters that must be sent to Zyte API for
    the specified request, or None if the request should not be sent through
    Zyte API."""
    api_params = _get_raw_params(request, default_params=default_params)
    if api_params is None:
        api_params = _get_automap_params(
            request,
            default_enabled=transparent_mode,
            default_params=automap_params,
            skip_headers=skip_headers,
            browser_headers=browser_headers,
            browser_ignore_headers=browser_ignore_headers,
            cookies_enabled=cookies_enabled,
            cookie_jars=cookie_jars,
            max_cookies=max_cookies,
        )
        if api_params is None:
            return None
    elif request.meta.get("zyte_api_automap", False) is not False:
        raise ValueError(
            f"Request {request} combines manually-defined parameters and "
            f"automatically-mapped parameters."
        )

    if job_id is not None:
        api_params["jobId"] = job_id

    api_params["url"] = request.url

    return api_params


def _load_default_params(settings, setting):
    params = settings.getdict(setting)
    for param in list(params):
        if params[param] not in (None, {}):
            continue
        logger.warning(
            f"Parameter {param!r} in the {setting} setting is "
            f"{params[param]!r}. Default parameters should never be "
            f"{params[param]!r}."
        )
        params.pop(param)
    return params


def _load_http_skip_headers(settings):
    return {
        header.strip().lower().encode(): ANY_VALUE
        for header in settings.getlist(
            "ZYTE_API_SKIP_HEADERS",
            ["Cookie"],
        )
    }


def _load_mw_skip_headers(crawler):
    mw_skip_headers = {}

    accept_encoding_in_default_headers = False
    user_agent_in_default_headers = False
    if not crawler.settings.getpriority("DEFAULT_REQUEST_HEADERS"):
        for name, value in crawler.settings["DEFAULT_REQUEST_HEADERS"].items():
            mw_skip_headers[name.lower().encode()] = value.encode()
    else:
        for header in crawler.settings["DEFAULT_REQUEST_HEADERS"]:
            lowercase_k = header.lower().encode()
            if lowercase_k == b"accept-encoding":
                accept_encoding_in_default_headers = True
            if lowercase_k == b"user-agent":
                user_agent_in_default_headers = True

    if not accept_encoding_in_default_headers:
        engine = getattr(crawler, "engine", None)
        if engine:
            for mw in engine.downloader.middleware.middlewares:
                if isinstance(mw, HttpCompressionMiddleware):
                    mw_skip_headers[b"accept-encoding"] = b", ".join(ACCEPTED_ENCODINGS)
        else:
            # Assume the default scenario on tests that do not initialize the engine.
            mw_skip_headers[b"accept-encoding"] = b", ".join(ACCEPTED_ENCODINGS)

    if not user_agent_in_default_headers and not crawler.settings.getpriority(
        "USER_AGENT"
    ):
        mw_skip_headers[b"user-agent"] = USER_AGENT.encode()

    return mw_skip_headers


def _load_browser_headers(settings):
    browser_headers = settings.getdict(
        "ZYTE_API_BROWSER_HEADERS",
        {"Referer": "referer"},
    )
    return {k.strip().lower().encode(): v for k, v in browser_headers.items()}


class _ParamParser:
    def __init__(self, crawler, cookies_enabled=None):
        settings = crawler.settings
        self._automap_params = _load_default_params(settings, "ZYTE_API_AUTOMAP_PARAMS")
        self._browser_headers = _load_browser_headers(settings)
        self._default_params = _load_default_params(settings, "ZYTE_API_DEFAULT_PARAMS")
        self._job_id = environ.get("SHUB_JOBKEY", None)
        self._transparent_mode = settings.getbool("ZYTE_API_TRANSPARENT_MODE", False)
        self._http_skip_headers = _load_http_skip_headers(settings)
        self._mw_skip_headers = _load_mw_skip_headers(crawler)
        self._warn_on_cookies = False
        if cookies_enabled is not None:
            self._cookies_enabled = cookies_enabled
        elif settings.getbool("ZYTE_API_EXPERIMENTAL_COOKIES_ENABLED") is True:
            self._cookies_enabled = settings.getbool("COOKIES_ENABLED")
            if not self._cookies_enabled:
                logger.warning(
                    "ZYTE_API_EXPERIMENTAL_COOKIES_ENABLED is True, but it "
                    "will have no effect because COOKIES_ENABLED is False."
                )
        else:
            self._cookies_enabled = False
            self._warn_on_cookies = settings.getbool("COOKIES_ENABLED")
        self._max_cookies = settings.getint("ZYTE_API_MAX_COOKIES", 100)
        self._crawler = crawler
        self._cookie_jars = None

    def _request_skip_headers(self, request):
        result = dict(self._mw_skip_headers)
        for name in request.meta.get("_pre_mw_headers", set()):
            if name in result:
                del result[name]
        return result

    def parse(self, request):
        dont_merge_cookies = request.meta.get("dont_merge_cookies", False)
        use_default_params = request.meta.get("zyte_api_default_params", True)
        cookies_enabled = self._cookies_enabled and not dont_merge_cookies
        request_skip_headers = self._request_skip_headers(request)
        params = _get_api_params(
            request,
            default_params=self._default_params if use_default_params else {},
            transparent_mode=self._transparent_mode,
            automap_params=self._automap_params,
            skip_headers={**request_skip_headers, **self._http_skip_headers},
            browser_headers=self._browser_headers,
            browser_ignore_headers={b"cookie": ANY_VALUE, **request_skip_headers},
            job_id=self._job_id,
            cookies_enabled=cookies_enabled,
            cookie_jars=self._cookie_jars,
            max_cookies=self._max_cookies,
        )
        if not dont_merge_cookies and self._warn_on_cookies:
            self._handle_warn_on_cookies(request, params)
        return params

    def _handle_warn_on_cookies(self, request, params):
        if params and params.get("experimental", {}).get("requestCookies") is not None:
            return
        if self._cookie_jars is None:
            return
        input_cookies = _get_all_cookies(request, self._cookie_jars)
        if len(input_cookies) <= 0:
            return
        logger.warning(
            (
                "Cookies are enabled for request %(request)r, and there are "
                "cookies in the cookiejar, but "
                "ZYTE_API_EXPERIMENTAL_COOKIES_ENABLED is False, so automatic "
                "mapping will not map cookies for this or any other request. "
                "To silence this warning, disable cookies for all requests "
                "that use automatic mapping, either with the "
                "COOKIES_ENABLED setting or with the dont_merge_cookies "
                "request metadata key."
            ),
            {
                "request": request,
            },
        )
        self._warn_on_cookies = False<|MERGE_RESOLUTION|>--- conflicted
+++ resolved
@@ -304,14 +304,10 @@
     for k, v in request.headers.items():
         if not v:
             continue
-<<<<<<< HEAD
-        v = b",".join(v)
-        lowercase_k = k.strip().lower()
-        yield k, lowercase_k, v
-=======
-        decoded_v = b",".join(v).decode()
         decoded_k = k.decode()
         lowercase_k = k.strip().lower()
+        v = b",".join(v)
+        decoded_v = v.decode()
 
         if lowercase_k.startswith(b"x-crawlera-"):
             for spm_header_suffix, zapi_request_param in (
@@ -439,8 +435,7 @@
                     )
             continue
 
-        yield k, lowercase_k, decoded_v
->>>>>>> 4adedc8e
+        yield k, lowercase_k, v
 
 
 def _map_custom_http_request_headers(
@@ -455,25 +450,9 @@
         request=request,
         header_parameter="customHttpRequestHeaders",
     ):
-<<<<<<< HEAD
         if skip_headers.get(lowercase_k) in (ANY_VALUE, v):
             continue
         headers.append({"name": k.decode(), "value": v.decode()})
-=======
-        decoded_k = k.decode()
-        if lowercase_k in skip_headers:
-            if not (
-                lowercase_k == b"cookie"
-                or (lowercase_k == b"user-agent" and decoded_v == DEFAULT_USER_AGENT)
-            ):
-                logger.warning(
-                    f"Request {request} defines header {decoded_k}, which "
-                    f"cannot be mapped into the Zyte API "
-                    f"customHttpRequestHeaders parameter."
-                )
-            continue
-        headers.append({"name": decoded_k, "value": decoded_v})
->>>>>>> 4adedc8e
     if headers:
         api_params["customHttpRequestHeaders"] = headers
 
